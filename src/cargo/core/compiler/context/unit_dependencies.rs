//! Constructs the dependency graph for compilation.
//!
//! Rust code is typically organized as a set of Cargo packages. The
//! dependencies between the packages themselves are stored in the
//! `Resolve` struct. However, we can't use that information as is for
//! compilation! A package typically contains several targets, or crates,
//! and these targets has inter-dependencies. For example, you need to
//! compile the `lib` target before the `bin` one, and you need to compile
//! `build.rs` before either of those.
//!
//! So, we need to lower the `Resolve`, which specifies dependencies between
//! *packages*, to a graph of dependencies between their *targets*, and this
//! is exactly what this module is doing! Well, almost exactly: another
//! complication is that we might want to compile the same target several times
//! (for example, with and without tests), so we actually build a dependency
//! graph of `Unit`s, which capture these properties.

use std::collections::{HashMap, HashSet};

use CargoResult;
use core::dependency::Kind as DepKind;
use core::profiles::ProfileFor;
use core::{Package, Target};
<<<<<<< HEAD
use std::collections::{HashMap, HashSet};
use CargoResult;
=======
use super::{BuildContext, CompileMode, Kind, Unit};
>>>>>>> 524a578d

pub fn build_unit_dependencies<'a, 'cfg>(
    roots: &[Unit<'a>],
    bcx: &BuildContext<'a, 'cfg>,
    deps: &mut HashMap<Unit<'a>, Vec<Unit<'a>>>,
) -> CargoResult<()> {
<<<<<<< HEAD
    assert!(deps.len() == 0, "can only build unit deps once");
=======
    assert!(deps.is_empty(), "can only build unit deps once");
>>>>>>> 524a578d

    for unit in roots.iter() {
        // Dependencies of tests/benches should not have `panic` set.
        // We check the global test mode to see if we are running in `cargo
        // test` in which case we ensure all dependencies have `panic`
        // cleared, and avoid building the lib thrice (once with `panic`, once
        // without, once for --test).  In particular, the lib included for
        // doctests and examples are `Build` mode here.
        let profile_for = if unit.mode.is_any_test() || bcx.build_config.test() {
            ProfileFor::TestDependency
        } else {
            ProfileFor::Any
        };
        deps_of(unit, bcx, deps, profile_for)?;
    }
    trace!("ALL UNIT DEPENDENCIES {:#?}", deps);

    connect_run_custom_build_deps(bcx, deps);

    connect_run_custom_build_deps(bcx, deps);

    Ok(())
}

fn deps_of<'a, 'cfg>(
    unit: &Unit<'a>,
    bcx: &BuildContext<'a, 'cfg>,
    deps: &mut HashMap<Unit<'a>, Vec<Unit<'a>>>,
    profile_for: ProfileFor,
) -> CargoResult<()> {
    // Currently the `deps` map does not include `profile_for`.  This should
    // be safe for now.  `TestDependency` only exists to clear the `panic`
    // flag, and you'll never ask for a `unit` with `panic` set as a
    // `TestDependency`.  `CustomBuild` should also be fine since if the
    // requested unit's settings are the same as `Any`, `CustomBuild` can't
    // affect anything else in the hierarchy.
    if !deps.contains_key(unit) {
        let unit_deps = compute_deps(unit, bcx, profile_for)?;
        let to_insert: Vec<_> = unit_deps.iter().map(|&(unit, _)| unit).collect();
        deps.insert(*unit, to_insert);
        for (unit, profile_for) in unit_deps {
            deps_of(&unit, bcx, deps, profile_for)?;
        }
    }
    Ok(())
}

/// For a package, return all targets which are registered as dependencies
/// for that package.
/// This returns a vec of `(Unit, ProfileFor)` pairs.  The `ProfileFor`
/// is the profile type that should be used for dependencies of the unit.
fn compute_deps<'a, 'cfg>(
    unit: &Unit<'a>,
    bcx: &BuildContext<'a, 'cfg>,
    profile_for: ProfileFor,
) -> CargoResult<Vec<(Unit<'a>, ProfileFor)>> {
    if unit.mode.is_run_custom_build() {
        return compute_deps_custom_build(unit, bcx);
    } else if unit.mode.is_doc() && !unit.mode.is_any_test() {
        // Note: This does not include Doctest.
        return compute_deps_doc(unit, bcx);
    }

    let id = unit.pkg.package_id();
    let deps = bcx.resolve.deps(id);
    let mut ret = deps.filter(|&(_id, deps)| {
        assert!(!deps.is_empty());
        deps.iter().any(|dep| {
            // If this target is a build command, then we only want build
            // dependencies, otherwise we want everything *other than* build
            // dependencies.
            if unit.target.is_custom_build() != dep.is_build() {
                return false;
            }

            // If this dependency is *not* a transitive dependency, then it
            // only applies to test/example targets
            if !dep.is_transitive() && !unit.target.is_test() && !unit.target.is_example()
                && !unit.mode.is_any_test()
            {
                return false;
            }

            // If this dependency is only available for certain platforms,
            // make sure we're only enabling it for that platform.
            if !bcx.dep_platform_activated(dep, unit.kind) {
                return false;
            }

            // If the dependency is optional, then we're only activating it
            // if the corresponding feature was activated
            if dep.is_optional() && !bcx.resolve.features(id).contains(&*dep.name_in_toml()) {
                return false;
            }

            // If we've gotten past all that, then this dependency is
            // actually used!
            true
        })
    }).filter_map(|(id, _)| match bcx.get_package(id) {
            Ok(pkg) => pkg.targets().iter().find(|t| t.is_lib()).map(|t| {
                let mode = check_or_build_mode(unit.mode, t);
                let unit = new_unit(bcx, pkg, t, profile_for, unit.kind.for_target(t), mode);
                Ok((unit, profile_for))
            }),
            Err(e) => Some(Err(e)),
        })
        .collect::<CargoResult<Vec<_>>>()?;

    // If this target is a build script, then what we've collected so far is
    // all we need. If this isn't a build script, then it depends on the
    // build script if there is one.
    if unit.target.is_custom_build() {
        return Ok(ret);
    }
    ret.extend(dep_build_script(unit, bcx));

    // If this target is a binary, test, example, etc, then it depends on
    // the library of the same package. The call to `resolve.deps` above
    // didn't include `pkg` in the return values, so we need to special case
    // it here and see if we need to push `(pkg, pkg_lib_target)`.
    if unit.target.is_lib() && unit.mode != CompileMode::Doctest {
        return Ok(ret);
    }
    ret.extend(maybe_lib(unit, bcx, profile_for));

    // If any integration tests/benches are being run, make sure that
    // binaries are built as well.
    if !unit.mode.is_check() && unit.mode.is_any_test()
        && (unit.target.is_test() || unit.target.is_bench())
    {
        ret.extend(
            unit.pkg
                .targets()
                .iter()
                .filter(|t| {
                    let no_required_features = Vec::new();

                    t.is_bin() &&
                        // Skip binaries with required features that have not been selected.
                        t.required_features().unwrap_or(&no_required_features).iter().all(|f| {
                            bcx.resolve.features(id).contains(f)
                        })
                })
                .map(|t| {
                    (
                        new_unit(
                            bcx,
                            unit.pkg,
                            t,
                            ProfileFor::Any,
                            unit.kind.for_target(t),
                            CompileMode::Build,
                        ),
                        ProfileFor::Any,
                    )
                }),
        );
    }

    Ok(ret)
}

/// Returns the dependencies needed to run a build script.
///
/// The `unit` provided must represent an execution of a build script, and
/// the returned set of units must all be run before `unit` is run.
fn compute_deps_custom_build<'a, 'cfg>(
    unit: &Unit<'a>,
    bcx: &BuildContext<'a, 'cfg>,
) -> CargoResult<Vec<(Unit<'a>, ProfileFor)>> {
    // When not overridden, then the dependencies to run a build script are:
    //
    // 1. Compiling the build script itself
    // 2. For each immediate dependency of our package which has a `links`
    //    key, the execution of that build script.
    //
    // We don't have a great way of handling (2) here right now so this is
    // deferred until after the graph of all unit dependencies has been
    // constructed.
    let unit = new_unit(
        bcx,
        unit.pkg,
        unit.target,
        ProfileFor::CustomBuild,
        Kind::Host, // build scripts always compiled for the host
        CompileMode::Build,
    );
    // All dependencies of this unit should use profiles for custom
    // builds.
    Ok(vec![(unit, ProfileFor::CustomBuild)])
}

/// Returns the dependencies necessary to document a package
fn compute_deps_doc<'a, 'cfg>(
    unit: &Unit<'a>,
    bcx: &BuildContext<'a, 'cfg>,
) -> CargoResult<Vec<(Unit<'a>, ProfileFor)>> {
    let deps = bcx.resolve
        .deps(unit.pkg.package_id())
        .filter(|&(_id, deps)| {
            deps.iter().any(|dep| match dep.kind() {
                DepKind::Normal => bcx.dep_platform_activated(dep, unit.kind),
                _ => false,
            })
        })
        .map(|(id, _deps)| bcx.get_package(id));

    // To document a library, we depend on dependencies actually being
    // built. If we're documenting *all* libraries, then we also depend on
    // the documentation of the library being built.
    let mut ret = Vec::new();
    for dep in deps {
        let dep = dep?;
        let lib = match dep.targets().iter().find(|t| t.is_lib()) {
            Some(lib) => lib,
            None => continue,
        };
        // rustdoc only needs rmeta files for regular dependencies.
        // However, for plugins/proc-macros, deps should be built like normal.
        let mode = check_or_build_mode(unit.mode, lib);
        let lib_unit = new_unit(
            bcx,
            dep,
            lib,
            ProfileFor::Any,
            unit.kind.for_target(lib),
            mode,
        );
        ret.push((lib_unit, ProfileFor::Any));
        if let CompileMode::Doc { deps: true } = unit.mode {
            // Document this lib as well.
            let doc_unit = new_unit(
                bcx,
                dep,
                lib,
                ProfileFor::Any,
                unit.kind.for_target(lib),
                unit.mode,
            );
            ret.push((doc_unit, ProfileFor::Any));
        }
    }

    // Be sure to build/run the build script for documented libraries as
    ret.extend(dep_build_script(unit, bcx));

    // If we document a binary, we need the library available
    if unit.target.is_bin() {
        ret.extend(maybe_lib(unit, bcx, ProfileFor::Any));
    }
    Ok(ret)
}

fn maybe_lib<'a>(
    unit: &Unit<'a>,
    bcx: &BuildContext,
    profile_for: ProfileFor,
) -> Option<(Unit<'a>, ProfileFor)> {
    unit.pkg.targets().iter().find(|t| t.linkable()).map(|t| {
        let mode = check_or_build_mode(unit.mode, t);
        let unit = new_unit(bcx, unit.pkg, t, profile_for, unit.kind.for_target(t), mode);
        (unit, profile_for)
    })
}

/// If a build script is scheduled to be run for the package specified by
/// `unit`, this function will return the unit to run that build script.
///
/// Overriding a build script simply means that the running of the build
/// script itself doesn't have any dependencies, so even in that case a unit
/// of work is still returned. `None` is only returned if the package has no
/// build script.
fn dep_build_script<'a>(unit: &Unit<'a>, bcx: &BuildContext) -> Option<(Unit<'a>, ProfileFor)> {
    unit.pkg
        .targets()
        .iter()
        .find(|t| t.is_custom_build())
        .map(|t| {
            // The profile stored in the Unit is the profile for the thing
            // the custom build script is running for.
            (
                Unit {
                    pkg: unit.pkg,
                    target: t,
                    profile: bcx.profiles.get_profile_run_custom_build(&unit.profile),
                    kind: unit.kind,
                    mode: CompileMode::RunCustomBuild,
                },
                ProfileFor::CustomBuild,
            )
        })
}

/// Choose the correct mode for dependencies.
fn check_or_build_mode(mode: CompileMode, target: &Target) -> CompileMode {
    match mode {
        CompileMode::Check { .. } | CompileMode::Doc { .. } => {
            if target.for_host() {
                // Plugin and proc-macro targets should be compiled like
                // normal.
                CompileMode::Build
            } else {
                // Regular dependencies should not be checked with --test.
                // Regular dependencies of doc targets should emit rmeta only.
                CompileMode::Check { test: false }
            }
        }
        _ => CompileMode::Build,
    }
}

fn new_unit<'a>(
    bcx: &BuildContext,
    pkg: &'a Package,
    target: &'a Target,
    profile_for: ProfileFor,
    kind: Kind,
    mode: CompileMode,
) -> Unit<'a> {
    let profile = bcx.profiles.get_profile(
        &pkg.package_id(),
        bcx.ws.is_member(pkg),
        profile_for,
        mode,
        bcx.build_config.release,
    );
    Unit {
        pkg,
        target,
        profile,
        kind,
        mode,
    }
}

/// Fill in missing dependencies for units of the `RunCustomBuild`
///
/// As mentioned above in `compute_deps_custom_build` each build script
/// execution has two dependencies. The first is compiling the build script
/// itself (already added) and the second is that all crates the package of the
/// build script depends on with `links` keys, their build script execution. (a
/// bit confusing eh?)
///
/// Here we take the entire `deps` map and add more dependencies from execution
/// of one build script to execution of another build script.
fn connect_run_custom_build_deps<'a>(
    bcx: &BuildContext,
    deps: &mut HashMap<Unit<'a>, Vec<Unit<'a>>>,
) {
    let mut new_deps = Vec::new();

    {
        // First up build a reverse dependency map. This is a mapping of all
        // `RunCustomBuild` known steps to the unit which depends on them. For
        // example a library might depend on a build script, so this map will
        // have the build script as the key and the library would be in the
        // value's set.
        let mut reverse_deps = HashMap::new();
        for (unit, deps) in deps.iter() {
            for dep in deps {
                if dep.mode == CompileMode::RunCustomBuild {
                    reverse_deps.entry(dep)
<<<<<<< HEAD
                        .or_insert(HashSet::new())
=======
                        .or_insert_with(HashSet::new)
>>>>>>> 524a578d
                        .insert(unit);
                }
            }
        }

        // And next we take a look at all build scripts executions listed in the
        // dependency map. Our job here is to take everything that depends on
        // this build script (from our reverse map above) and look at the other
        // package dependencies of these parents.
        //
        // If we depend on a linkable target and the build script mentions
        // `links`, then we depend on that package's build script! Here we use
        // `dep_build_script` to manufacture an appropriate build script unit to
        // depend on.
        for unit in deps.keys().filter(|k| k.mode == CompileMode::RunCustomBuild) {
            let reverse_deps = match reverse_deps.get(unit) {
                Some(set) => set,
                None => continue,
            };

            let to_add = reverse_deps
                .iter()
                .flat_map(|reverse_dep| deps[reverse_dep].iter())
                .filter(|other| {
                    other.pkg != unit.pkg &&
                        other.target.linkable() &&
                        other.pkg.manifest().links().is_some()
                })
                .filter_map(|other| dep_build_script(other, bcx).map(|p| p.0))
                .collect::<HashSet<_>>();

            if !to_add.is_empty() {
                new_deps.push((*unit, to_add));
            }
        }
    }

    // And finally, add in all the missing dependencies!
    for (unit, new_deps) in new_deps {
        deps.get_mut(&unit).unwrap().extend(new_deps);
    }
}<|MERGE_RESOLUTION|>--- conflicted
+++ resolved
@@ -21,23 +21,14 @@
 use core::dependency::Kind as DepKind;
 use core::profiles::ProfileFor;
 use core::{Package, Target};
-<<<<<<< HEAD
-use std::collections::{HashMap, HashSet};
-use CargoResult;
-=======
 use super::{BuildContext, CompileMode, Kind, Unit};
->>>>>>> 524a578d
 
 pub fn build_unit_dependencies<'a, 'cfg>(
     roots: &[Unit<'a>],
     bcx: &BuildContext<'a, 'cfg>,
     deps: &mut HashMap<Unit<'a>, Vec<Unit<'a>>>,
 ) -> CargoResult<()> {
-<<<<<<< HEAD
-    assert!(deps.len() == 0, "can only build unit deps once");
-=======
     assert!(deps.is_empty(), "can only build unit deps once");
->>>>>>> 524a578d
 
     for unit in roots.iter() {
         // Dependencies of tests/benches should not have `panic` set.
@@ -54,8 +45,6 @@
         deps_of(unit, bcx, deps, profile_for)?;
     }
     trace!("ALL UNIT DEPENDENCIES {:#?}", deps);
-
-    connect_run_custom_build_deps(bcx, deps);
 
     connect_run_custom_build_deps(bcx, deps);
 
@@ -401,11 +390,7 @@
             for dep in deps {
                 if dep.mode == CompileMode::RunCustomBuild {
                     reverse_deps.entry(dep)
-<<<<<<< HEAD
-                        .or_insert(HashSet::new())
-=======
                         .or_insert_with(HashSet::new)
->>>>>>> 524a578d
                         .insert(unit);
                 }
             }
