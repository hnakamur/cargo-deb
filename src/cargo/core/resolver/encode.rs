--- conflicted
+++ resolved
@@ -223,32 +223,7 @@
                  visited: &mut HashSet<SourceId>) {
         for dep in pkg.dependencies() {
             build_dep(dep, config, ret, visited);
-<<<<<<< HEAD
-=======
-        }
-    }
-
-    fn build_dep(dep: &Dependency,
-                 config: &Config,
-                 ret: &mut HashMap<String, SourceId>,
-                 visited: &mut HashSet<SourceId>) {
-        let id = dep.source_id();
-        if visited.contains(id) || !id.is_path() {
-            return
->>>>>>> 61fa0241
-        }
-        let path = match id.url().to_file_path() {
-            Ok(p) => p.join("Cargo.toml"),
-            Err(_) => return,
-        };
-        let pkg = match Package::for_path(&path, config) {
-            Ok(p) => p,
-            Err(_) => return,
-        };
-        ret.insert(pkg.name().to_string(),
-                   pkg.package_id().source_id().clone());
-        visited.insert(pkg.package_id().source_id().clone());
-        build_pkg(&pkg, config, ret, visited);
+        }
     }
 
     fn build_dep(dep: &Dependency,
