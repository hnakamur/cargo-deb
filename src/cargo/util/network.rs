--- conflicted
+++ resolved
@@ -1,6 +1,5 @@
 use curl;
 use git2;
-use url::Url;
 
 use failure::Error;
 
@@ -32,35 +31,6 @@
     false
 }
 
-
-/// Suggest the user to update their windows 7 to support modern TLS versions.
-/// See https://github.com/rust-lang/cargo/issues/5066 for details.
-#[cfg(windows)]
-fn should_warn_about_old_tls_for_win7(url: &Url, err: &Error) -> bool {
-    let is_github = url.host_str() == Some("github.com");
-    let is_cert_error = err.causes()
-        .filter_map(|e| e.downcast_ref::<git2::Error>())
-        .find(|e| e.class() == git2::ErrorClass::Net && e.code() == git2::ErrorCode::Certificate)
-        .is_some();
-    is_github && is_cert_error
-}
-
-#[cfg(not(windows))]
-fn should_warn_about_old_tls_for_win7(_url: &Url, _err: &Error) -> bool {
-    false
-}
-
-const WIN7_TLS_WARNING: &str = "\
-Certificate check failure might be caused by outdated TLS on older versions of Windows.
-If you are using Windows 7, Windows Server 2008 R2 or Windows Server 2012,
-please follow these instructions to enable more secure TLS:
-
-    https://support.microsoft.com/en-us/help/3140245/
-
-See https://github.com/rust-lang/cargo/issues/5066 for details.
-";
-
-
 /// Wrapper method for network call retry logic.
 ///
 /// Retry counts provided by Config object `net.retry`. Config shell outputs
@@ -74,37 +44,21 @@
 /// use util::network;
 /// cargo_result = network::with_retry(&config, || something.download());
 /// ```
-<<<<<<< HEAD
-pub fn with_retry<T, F>(config: &Config, url: &Url, mut callback: F) -> CargoResult<T>
-    where F: FnMut() -> CargoResult<T>
-=======
 pub fn with_retry<T, F>(config: &Config, mut callback: F) -> CargoResult<T>
 where
     F: FnMut() -> CargoResult<T>,
->>>>>>> 0e7c5a93
 {
     let mut remaining = config.net_retry()?;
     loop {
         match callback() {
             Ok(ret) => return Ok(ret),
             Err(ref e) if maybe_spurious(e) && remaining > 0 => {
-<<<<<<< HEAD
-                config.shell().warn(
-                    format!("spurious network error ({} tries remaining): {}", remaining, e)
-                )?;
-
-                if should_warn_about_old_tls_for_win7(url, e) {
-                    config.shell().warn(WIN7_TLS_WARNING)?;
-                }
-
-=======
                 let msg = format!(
                     "spurious network error ({} tries \
                      remaining): {}",
                     remaining, e
                 );
                 config.shell().warn(msg)?;
->>>>>>> 0e7c5a93
                 remaining -= 1;
             }
             //todo impl from
@@ -125,8 +79,7 @@
     }.into();
     let mut results: Vec<CargoResult<()>> = vec![Ok(()), Err(error1), Err(error2)];
     let config = Config::default().unwrap();
-    let url = "http://example.com".parse().unwrap();
-    let result = with_retry(&config, &url, || results.pop().unwrap());
+    let result = with_retry(&config, || results.pop().unwrap());
     assert_eq!(result.unwrap(), ())
 }
 
@@ -148,7 +101,6 @@
     let error2 = CargoError::from(error2.context("A second chained error"));
     let mut results: Vec<CargoResult<()>> = vec![Ok(()), Err(error1), Err(error2)];
     let config = Config::default().unwrap();
-    let url = "http://example.com".parse().unwrap();
-    let result = with_retry(&config, &url, || results.pop().unwrap());
+    let result = with_retry(&config, || results.pop().unwrap());
     assert_eq!(result.unwrap(), ())
 }