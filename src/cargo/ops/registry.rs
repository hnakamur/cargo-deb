use std::{cmp, env};
use std::fs::{self, File};
use std::iter::repeat;
use std::time::Duration;

use curl::easy::{Easy, SslOpt};
use git2;
use registry::{Registry, NewCrate, NewCrateDependency};

use url::percent_encoding::{percent_encode, QUERY_ENCODE_SET};

use version;
use core::source::Source;
use core::{Package, SourceId, Workspace};
use core::dependency::Kind;
use core::manifest::ManifestMetadata;
use ops;
use sources::{RegistrySource};
use util::config::{self, Config};
use util::paths;
use util::ToUrl;
use util::errors::{CargoResult, CargoResultExt};
use util::important_paths::find_root_manifest_for_wd;

pub struct RegistryConfig {
    pub index: Option<String>,
    pub token: Option<String>,
}

pub struct PublishOpts<'cfg> {
    pub config: &'cfg Config,
    pub token: Option<String>,
    pub index: Option<String>,
    pub verify: bool,
    pub allow_dirty: bool,
    pub jobs: Option<u32>,
    pub target: Option<&'cfg str>,
    pub dry_run: bool,
    pub registry: Option<String>,
}

pub fn publish(ws: &Workspace, opts: &PublishOpts) -> CargoResult<()> {
    let pkg = ws.current()?;

    if let &Some(ref allowed_registries) = pkg.publish() {
        if !match opts.registry {
            Some(ref registry) => allowed_registries.contains(registry),
            None => false,
        } {
            bail!("some crates cannot be published.\n\
                   `{}` is marked as unpublishable", pkg.name());
        }
    }

    if !pkg.manifest().patch().is_empty() {
        bail!("published crates cannot contain [patch] sections");
    }

    let (mut registry, reg_id) = registry(opts.config,
                                          opts.token.clone(),
                                          opts.index.clone(),
                                          opts.registry.clone())?;
    verify_dependencies(pkg, &reg_id)?;

    // Prepare a tarball, with a non-surpressable warning if metadata
    // is missing since this is being put online.
    let tarball = ops::package(ws, &ops::PackageOpts {
        config: opts.config,
        verify: opts.verify,
        list: false,
        check_metadata: true,
        allow_dirty: opts.allow_dirty,
        target: opts.target,
        jobs: opts.jobs,
        registry: opts.registry.clone(),
    })?.unwrap();

    // Upload said tarball to the specified destination
    opts.config.shell().status("Uploading", pkg.package_id().to_string())?;
    transmit(opts.config, pkg, tarball.file(), &mut registry, &reg_id, opts.dry_run)?;

    Ok(())
}

fn verify_dependencies(pkg: &Package, registry_src: &SourceId)
                       -> CargoResult<()> {
    for dep in pkg.dependencies().iter() {
        if dep.source_id().is_path() {
            if !dep.specified_req() {
                bail!("all path dependencies must have a version specified \
                       when publishing.\ndependency `{}` does not specify \
                       a version", dep.name())
            }
        } else if dep.source_id() != registry_src {
            if dep.source_id().is_registry() {
                // Block requests to send to a registry if it is not an alternative
                // registry
                if !registry_src.is_alt_registry() {
                    bail!("crates cannot be published to crates.io with dependencies sourced from other\n\
                           registries either publish `{}` on crates.io or pull it into this repository\n\
                           and specify it with a path and version\n\
                           (crate `{}` is pulled from {})", dep.name(), dep.name(), dep.source_id());
                }
            } else {
                bail!("crates cannot be published to crates.io with dependencies sourced from \
                       a repository\neither publish `{}` as its own crate on crates.io and \
                       specify a crates.io version as a dependency or pull it into this \
                       repository and specify it with a path and version\n(crate `{}` has \
                       repository path `{}`)", dep.name(), dep.name(),  dep.source_id());
            }
        }
    }
    Ok(())
}

fn transmit(config: &Config,
            pkg: &Package,
            tarball: &File,
            registry: &mut Registry,
            registry_id: &SourceId,
            dry_run: bool) -> CargoResult<()> {

    let deps = pkg.dependencies().iter().map(|dep| {

        // If the dependency is from a different registry, then include the
        // registry in the dependency.
        let dep_registry = if dep.source_id() != registry_id {
            Some(dep.source_id().url().to_string())
        } else {
            None
        };

        NewCrateDependency {
            optional: dep.is_optional(),
            default_features: dep.uses_default_features(),
            name: dep.name().to_string(),
            features: dep.features().to_vec(),
            version_req: dep.version_req().to_string(),
            target: dep.platform().map(|s| s.to_string()),
            kind: match dep.kind() {
                Kind::Normal => "normal",
                Kind::Build => "build",
                Kind::Development => "dev",
            }.to_string(),
            registry: dep_registry,
        }
    }).collect::<Vec<NewCrateDependency>>();
    let manifest = pkg.manifest();
    let ManifestMetadata {
        ref authors, ref description, ref homepage, ref documentation,
        ref keywords, ref readme, ref repository, ref license, ref license_file,
        ref categories, ref badges,
    } = *manifest.metadata();
    let readme_content = match *readme {
        Some(ref readme) => Some(paths::read(&pkg.root().join(readme))?),
        None => None,
    };
    if let Some(ref file) = *license_file {
        if fs::metadata(&pkg.root().join(file)).is_err() {
            bail!("the license file `{}` does not exist", file)
        }
    }

    // Do not upload if performing a dry run
    if dry_run {
        config.shell().warn("aborting upload due to dry run")?;
        return Ok(());
    }

    let publish = registry.publish(&NewCrate {
        name: pkg.name().to_string(),
        vers: pkg.version().to_string(),
        deps: deps,
        features: pkg.summary().features().clone(),
        authors: authors.clone(),
        description: description.clone(),
        homepage: homepage.clone(),
        documentation: documentation.clone(),
        keywords: keywords.clone(),
        categories: categories.clone(),
        readme: readme_content,
        readme_file: readme.clone(),
        repository: repository.clone(),
        license: license.clone(),
        license_file: license_file.clone(),
        badges: badges.clone(),
    }, tarball);

    match publish {
        Ok(warnings) => {
            if !warnings.invalid_categories.is_empty() {
                let msg = format!("\
                    the following are not valid category slugs and were \
                    ignored: {}. Please see https://crates.io/category_slugs \
                    for the list of all category slugs. \
                    ", warnings.invalid_categories.join(", "));
                config.shell().warn(&msg)?;
            }

            if !warnings.invalid_badges.is_empty() {
                let msg = format!("\
                    the following are not valid badges and were ignored: {}. \
                    Either the badge type specified is unknown or a required \
                    attribute is missing. Please see \
                    http://doc.crates.io/manifest.html#package-metadata \
                    for valid badge types and their required attributes.",
                    warnings.invalid_badges.join(", "));
                config.shell().warn(&msg)?;
            }

            Ok(())
        },
        Err(e) => Err(e.into()),
    }
}

pub fn registry_configuration(config: &Config,
                              registry: Option<String>) -> CargoResult<RegistryConfig> {

    let (index, token) = match registry {
        Some(registry) => {
            (Some(config.get_registry_index(&registry)?.to_string()),
             config.get_string(&format!("registry.{}.token", registry))?.map(|p| p.val))
        }
        None => {
            // Checking out for default index and token
            (config.get_string("registry.index")?.map(|p| p.val),
             config.get_string("registry.token")?.map(|p| p.val))
        }
    };

    Ok(RegistryConfig {
        index: index,
        token: token
    })
}

pub fn registry(config: &Config,
                token: Option<String>,
                index: Option<String>,
                registry: Option<String>) -> CargoResult<(Registry, SourceId)> {
    // Parse all configuration options
    let RegistryConfig {
        token: token_config,
        index: index_config,
    } = registry_configuration(config, registry.clone())?;
    let token = token.or(token_config);
    let sid = match (index_config, index, registry) {
        (_, _, Some(registry)) => SourceId::alt_registry(config, &registry)?,
        (Some(index), _, _) | (None, Some(index), _) => SourceId::for_registry(&index.to_url()?)?,
        (None, None, _) => SourceId::crates_io(config)?,
    };
    let api_host = {
        let mut src = RegistrySource::remote(&sid, config);
        src.update().chain_err(|| {
            format!("failed to update {}", sid)
        })?;
        (src.config()?).unwrap().api.unwrap()
    };
    let handle = http_handle(config)?;
    Ok((Registry::new_handle(api_host, token, handle), sid))
}

/// Create a new HTTP handle with appropriate global configuration for cargo.
pub fn http_handle(config: &Config) -> CargoResult<Easy> {
    if !config.network_allowed() {
        bail!("attempting to make an HTTP request, but --frozen was \
               specified")
    }

    // The timeout option for libcurl by default times out the entire transfer,
    // but we probably don't want this. Instead we only set timeouts for the
    // connect phase as well as a "low speed" timeout so if we don't receive
    // many bytes in a large-ish period of time then we time out.
    let mut handle = Easy::new();
    configure_http_handle(config, &mut handle)?;
    Ok(handle)
}

<<<<<<< HEAD
=======
pub fn needs_custom_http_transport(config: &Config) -> CargoResult<bool> {
    let proxy_exists = http_proxy_exists(config)?;
    let timeout = http_timeout(config)?;
    let cainfo = config.get_path("http.cainfo")?;
    let check_revoke = config.get_bool("http.check-revoke")?;

    Ok(proxy_exists || timeout.is_some() || cainfo.is_some() || check_revoke.is_some())
}

>>>>>>> 8c93e089
/// Configure a libcurl http handle with the defaults options for Cargo
pub fn configure_http_handle(config: &Config, handle: &mut Easy) -> CargoResult<()> {
    // The timeout option for libcurl by default times out the entire transfer,
    // but we probably don't want this. Instead we only set timeouts for the
    // connect phase as well as a "low speed" timeout so if we don't receive
    // many bytes in a large-ish period of time then we time out.
    handle.connect_timeout(Duration::new(30, 0))?;
    handle.low_speed_limit(10 /* bytes per second */)?;
    handle.low_speed_time(Duration::new(30, 0))?;
    handle.useragent(&version().to_string())?;
    if let Some(proxy) = http_proxy(config)? {
        handle.proxy(&proxy)?;
    }
    if let Some(cainfo) = config.get_path("http.cainfo")? {
        handle.cainfo(&cainfo.val)?;
    }
    if let Some(check) = config.get_bool("http.check-revoke")? {
        handle.ssl_options(SslOpt::new().no_revoke(!check.val))?;
    }
    if let Some(timeout) = http_timeout(config)? {
        handle.connect_timeout(Duration::new(timeout as u64, 0))?;
        handle.low_speed_time(Duration::new(timeout as u64, 0))?;
    }
    Ok(())
}

/// Find an explicit HTTP proxy if one is available.
///
/// Favor cargo's `http.proxy`, then git's `http.proxy`. Proxies specified
/// via environment variables are picked up by libcurl.
fn http_proxy(config: &Config) -> CargoResult<Option<String>> {
    if let Some(s) = config.get_string("http.proxy")? {
        return Ok(Some(s.val))
    }
    if let Ok(cfg) = git2::Config::open_default() {
        if let Ok(s) = cfg.get_str("http.proxy") {
            return Ok(Some(s.to_string()))
        }
    }
    Ok(None)
}

/// Determine if an http proxy exists.
///
/// Checks the following for existence, in order:
///
/// * cargo's `http.proxy`
/// * git's `http.proxy`
/// * `http_proxy` env var
/// * `HTTP_PROXY` env var
/// * `https_proxy` env var
/// * `HTTPS_PROXY` env var
fn http_proxy_exists(config: &Config) -> CargoResult<bool> {
    if http_proxy(config)?.is_some() {
        Ok(true)
    } else {
        Ok(["http_proxy", "HTTP_PROXY",
           "https_proxy", "HTTPS_PROXY"].iter().any(|v| env::var(v).is_ok()))
    }
}

fn http_timeout(config: &Config) -> CargoResult<Option<i64>> {
    if let Some(s) = config.get_i64("http.timeout")? {
        return Ok(Some(s.val))
    }
    Ok(env::var("HTTP_TIMEOUT").ok().and_then(|s| s.parse().ok()))
}

pub fn registry_login(config: &Config,
                      token: String,
                      registry: Option<String>) -> CargoResult<()> {
    let RegistryConfig {
        token: old_token,
        ..
    } = registry_configuration(config, registry.clone())?;

    if let Some(old_token) = old_token {
        if old_token == token {
            return Ok(());
        }
    }

    config::save_credentials(config, token, registry)
}

pub struct OwnersOptions {
    pub krate: Option<String>,
    pub token: Option<String>,
    pub index: Option<String>,
    pub to_add: Option<Vec<String>>,
    pub to_remove: Option<Vec<String>>,
    pub list: bool,
    pub registry: Option<String>,
}

pub fn modify_owners(config: &Config, opts: &OwnersOptions) -> CargoResult<()> {
    let name = match opts.krate {
        Some(ref name) => name.clone(),
        None => {
            let manifest_path = find_root_manifest_for_wd(None, config.cwd())?;
            let pkg = Package::for_path(&manifest_path, config)?;
            pkg.name().to_string()
        }
    };

    let (mut registry, _) = registry(config,
                                     opts.token.clone(),
                                     opts.index.clone(),
                                     opts.registry.clone())?;

    if let Some(ref v) = opts.to_add {
        let v = v.iter().map(|s| &s[..]).collect::<Vec<_>>();
        let msg = registry.add_owners(&name, &v).map_err(|e| {
            format_err!("failed to invite owners to crate {}: {}", name, e)
        })?;

        config.shell().status("Owner", msg)?;
    }

    if let Some(ref v) = opts.to_remove {
        let v = v.iter().map(|s| &s[..]).collect::<Vec<_>>();
        config.shell().status("Owner", format!("removing {:?} from crate {}",
                                                    v, name))?;
        registry.remove_owners(&name, &v).chain_err(|| {
            format!("failed to remove owners from crate {}", name)
        })?;
    }

    if opts.list {
        let owners = registry.list_owners(&name).chain_err(|| {
            format!("failed to list owners of crate {}", name)
        })?;
        for owner in owners.iter() {
            print!("{}", owner.login);
            match (owner.name.as_ref(), owner.email.as_ref()) {
                (Some(name), Some(email)) => println!(" ({} <{}>)", name, email),
                (Some(s), None) |
                (None, Some(s)) => println!(" ({})", s),
                (None, None) => println!(""),
            }
        }
    }

    Ok(())
}

pub fn yank(config: &Config,
            krate: Option<String>,
            version: Option<String>,
            token: Option<String>,
            index: Option<String>,
            undo: bool,
            reg: Option<String>) -> CargoResult<()> {
    let name = match krate {
        Some(name) => name,
        None => {
            let manifest_path = find_root_manifest_for_wd(None, config.cwd())?;
            let pkg = Package::for_path(&manifest_path, config)?;
            pkg.name().to_string()
        }
    };
    let version = match version {
        Some(v) => v,
        None => bail!("a version must be specified to yank")
    };

    let (mut registry, _) = registry(config, token, index, reg)?;

    if undo {
        config.shell().status("Unyank", format!("{}:{}", name, version))?;
        registry.unyank(&name, &version).chain_err(|| {
            "failed to undo a yank"
        })?;
    } else {
        config.shell().status("Yank", format!("{}:{}", name, version))?;
        registry.yank(&name, &version).chain_err(|| {
            "failed to yank"
        })?;
    }

    Ok(())
}

pub fn search(query: &str,
              config: &Config,
              index: Option<String>,
              limit: u8,
              reg: Option<String>) -> CargoResult<()> {
    fn truncate_with_ellipsis(s: &str, max_width: usize) -> String {
        // We should truncate at grapheme-boundary and compute character-widths,
        // yet the dependencies on unicode-segmentation and unicode-width are
        // not worth it.
        let mut chars = s.chars();
        let mut prefix = (&mut chars).take(max_width - 1).collect::<String>();
        if chars.next().is_some() {
            prefix.push('…');
        }
        prefix
    }

    let (mut registry, _) = registry(config, None, index, reg)?;
    let (crates, total_crates) = registry.search(query, limit).chain_err(|| {
        "failed to retrieve search results from the registry"
    })?;

    let names = crates.iter()
        .map(|krate| format!("{} = \"{}\"", krate.name, krate.max_version))
        .collect::<Vec<String>>();

    let description_margin = names.iter()
        .map(|s| s.len() + 4)
        .max()
        .unwrap_or_default();

    let description_length = cmp::max(80, 128 - description_margin);

    let descriptions = crates.iter()
        .map(|krate|
            krate.description.as_ref().map(|desc|
                truncate_with_ellipsis(&desc.replace("\n", " "), description_length)));

    for (name, description) in names.into_iter().zip(descriptions) {
        let line = match description {
            Some(desc) => {
                let space = repeat(' ').take(description_margin - name.len())
                                       .collect::<String>();
                name + &space + "# " + &desc
            }
            None => name
        };
        println!("{}", line);
    }

    let search_max_limit = 100;
    if total_crates > u32::from(limit) && limit < search_max_limit {
        println!("... and {} crates more (use --limit N to see more)",
                 total_crates - u32::from(limit));
    } else if total_crates > u32::from(limit) && limit >= search_max_limit {
        println!("... and {} crates more (go to http://crates.io/search?q={} to see more)",
                 total_crates - u32::from(limit),
                 percent_encode(query.as_bytes(), QUERY_ENCODE_SET));
    }

    Ok(())
}<|MERGE_RESOLUTION|>--- conflicted
+++ resolved
@@ -277,8 +277,6 @@
     Ok(handle)
 }
 
-<<<<<<< HEAD
-=======
 pub fn needs_custom_http_transport(config: &Config) -> CargoResult<bool> {
     let proxy_exists = http_proxy_exists(config)?;
     let timeout = http_timeout(config)?;
@@ -288,7 +286,6 @@
     Ok(proxy_exists || timeout.is_some() || cainfo.is_some() || check_revoke.is_some())
 }
 
->>>>>>> 8c93e089
 /// Configure a libcurl http handle with the defaults options for Cargo
 pub fn configure_http_handle(config: &Config, handle: &mut Easy) -> CargoResult<()> {
     // The timeout option for libcurl by default times out the entire transfer,
