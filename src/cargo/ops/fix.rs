use std::collections::{BTreeSet, HashMap, HashSet};
use std::env;
use std::ffi::OsString;
use std::fs;
use std::path::{Path, PathBuf};
use std::process::{self, Command, ExitStatus};
use std::str;

use failure::{Error, ResultExt};
use git2;
use rustfix::diagnostics::Diagnostic;
use rustfix::{self, CodeFix};
use serde_json;

use core::Workspace;
use ops::{self, CompileOptions};
use util::diagnostic_server::{Message, RustfixDiagnosticServer};
use util::errors::CargoResult;
use util::paths;
use util::{existing_vcs_repo, LockServer, LockServerClient};

const FIX_ENV: &str = "__CARGO_FIX_PLZ";
const BROKEN_CODE_ENV: &str = "__CARGO_FIX_BROKEN_CODE";
const PREPARE_FOR_ENV: &str = "__CARGO_FIX_PREPARE_FOR";
const EDITION_ENV: &str = "__CARGO_FIX_EDITION";

const IDIOMS_ENV: &str = "__CARGO_FIX_IDIOMS";

pub struct FixOptions<'a> {
    pub edition: bool,
    pub prepare_for: Option<&'a str>,
    pub idioms: bool,
    pub compile_opts: CompileOptions<'a>,
    pub allow_dirty: bool,
    pub allow_no_vcs: bool,
    pub allow_staged: bool,
    pub broken_code: bool,
}

pub fn fix(ws: &Workspace, opts: &mut FixOptions) -> CargoResult<()> {
    check_version_control(opts)?;

    // Spin up our lock server which our subprocesses will use to synchronize
    // fixes.
    let lock_server = LockServer::new()?;
    opts.compile_opts
        .build_config
        .extra_rustc_env
        .push((FIX_ENV.to_string(), lock_server.addr().to_string()));
    let _started = lock_server.start()?;

    opts.compile_opts.build_config.force_rebuild = true;

    if opts.broken_code {
        let key = BROKEN_CODE_ENV.to_string();
        opts.compile_opts
            .build_config
            .extra_rustc_env
            .push((key, "1".to_string()));
    }

    if opts.edition {
        let key = EDITION_ENV.to_string();
        opts.compile_opts
            .build_config
            .extra_rustc_env
            .push((key, "1".to_string()));
    } else if let Some(edition) = opts.prepare_for {
        opts.compile_opts
            .build_config
            .extra_rustc_env
            .push((PREPARE_FOR_ENV.to_string(), edition.to_string()));
    }
    if opts.idioms {
        opts.compile_opts
            .build_config
            .extra_rustc_env
            .push((IDIOMS_ENV.to_string(), "1".to_string()));
    }
    opts.compile_opts.build_config.cargo_as_rustc_wrapper = true;
    *opts
        .compile_opts
        .build_config
        .rustfix_diagnostic_server
        .borrow_mut() = Some(RustfixDiagnosticServer::new()?);

    ops::compile(ws, &opts.compile_opts)?;
    Ok(())
}

fn check_version_control(opts: &FixOptions) -> CargoResult<()> {
    if opts.allow_no_vcs {
        return Ok(());
    }
    let config = opts.compile_opts.config;
    if !existing_vcs_repo(config.cwd(), config.cwd()) {
        bail!(
            "no VCS found for this package and `cargo fix` can potentially \
             perform destructive changes; if you'd like to suppress this \
             error pass `--allow-no-vcs`"
        )
    }

    if opts.allow_dirty && opts.allow_staged {
        return Ok(());
    }

    let mut dirty_files = Vec::new();
    let mut staged_files = Vec::new();
    if let Ok(repo) = git2::Repository::discover(config.cwd()) {
        let mut repo_opts = git2::StatusOptions::new();
        repo_opts.include_ignored(false);
        for status in repo.statuses(Some(&mut repo_opts))?.iter() {
            if let Some(path) = status.path() {
                match status.status() {
                    git2::Status::CURRENT => (),
                    git2::Status::INDEX_NEW
                    | git2::Status::INDEX_MODIFIED
                    | git2::Status::INDEX_DELETED
                    | git2::Status::INDEX_RENAMED
                    | git2::Status::INDEX_TYPECHANGE => {
                        if !opts.allow_staged {
                            staged_files.push(path.to_string())
                        }
                    }
                    _ => {
                        if !opts.allow_dirty {
                            dirty_files.push(path.to_string())
                        }
                    }
                };
            }
        }
    }

    if dirty_files.is_empty() && staged_files.is_empty() {
        return Ok(());
    }

    let mut files_list = String::new();
    for file in dirty_files {
        files_list.push_str("  * ");
        files_list.push_str(&file);
        files_list.push_str(" (dirty)\n");
    }
    for file in staged_files {
        files_list.push_str("  * ");
        files_list.push_str(&file);
        files_list.push_str(" (staged)\n");
    }

    bail!(
        "the working directory of this package has uncommitted changes, and \
         `cargo fix` can potentially perform destructive changes; if you'd \
         like to suppress this error pass `--allow-dirty`, `--allow-staged`, \
         or commit the changes to these files:\n\
         \n\
         {}\n\
         ",
        files_list
    );
}

pub fn fix_maybe_exec_rustc() -> CargoResult<bool> {
    let lock_addr = match env::var(FIX_ENV) {
        Ok(s) => s,
        Err(_) => return Ok(false),
    };

    let args = FixArgs::get();
    trace!("cargo-fix as rustc got file {:?}", args.file);
    let rustc = env::var_os("RUSTC").expect("failed to find RUSTC env var");

    // Our goal is to fix only the crates that the end user is interested in.
    // That's very likely to only mean the crates in the workspace the user is
    // working on, not random crates.io crates.
    //
    // To that end we only actually try to fix things if it looks like we're
    // compiling a Rust file and it *doesn't* have an absolute filename. That's
    // not the best heuristic but matches what Cargo does today at least.
    let mut fixes = FixedCrate::default();
    if let Some(path) = &args.file {
        if args.primary_package {
            trace!("start rustfixing {:?}", path);
            fixes = rustfix_crate(&lock_addr, rustc.as_ref(), path, &args)?;
        }
    }

    // Ok now we have our final goal of testing out the changes that we applied.
    // If these changes went awry and actually started to cause the crate to
    // *stop* compiling then we want to back them out and continue to print
    // warnings to the user.
    //
    // If we didn't actually make any changes then we can immediately exec the
    // new rustc, and otherwise we capture the output to hide it in the scenario
    // that we have to back it all out.
    if !fixes.files.is_empty() {
        let mut cmd = Command::new(&rustc);
        args.apply(&mut cmd);
        cmd.arg("--error-format=json");
        let output = cmd.output().context("failed to spawn rustc")?;

        if output.status.success() {
            for (path, file) in fixes.files.iter() {
                Message::Fixing {
                    file: path.clone(),
                    fixes: file.fixes_applied,
                }
                .post()?;
            }
        }

        // If we succeeded then we'll want to commit to the changes we made, if
        // any. If stderr is empty then there's no need for the final exec at
        // the end, we just bail out here.
        if output.status.success() && output.stderr.is_empty() {
            return Ok(true);
        }

        // Otherwise if our rustc just failed then that means that we broke the
        // user's code with our changes. Back out everything and fall through
        // below to recompile again.
        if !output.status.success() {
            if env::var_os(BROKEN_CODE_ENV).is_none() {
                for (path, file) in fixes.files.iter() {
                    fs::write(path, &file.original_code)
                        .with_context(|_| format!("failed to write file `{}`", path))?;
                }
            }
            log_failed_fix(&output.stderr)?;
        }
    }

    let mut cmd = Command::new(&rustc);
    args.apply(&mut cmd);
    exit_with(cmd.status().context("failed to spawn rustc")?);
}

#[derive(Default)]
struct FixedCrate {
    files: HashMap<String, FixedFile>,
}

struct FixedFile {
    errors_applying_fixes: Vec<String>,
    fixes_applied: u32,
    original_code: String,
}

fn rustfix_crate(
    lock_addr: &str,
    rustc: &Path,
    filename: &Path,
    args: &FixArgs,
) -> Result<FixedCrate, Error> {
    args.verify_not_preparing_for_enabled_edition()?;

    // First up we want to make sure that each crate is only checked by one
    // process at a time. If two invocations concurrently check a crate then
    // it's likely to corrupt it.
    //
    // Currently we do this by assigning the name on our lock to the first
    // argument that looks like a Rust file.
    let _lock = LockServerClient::lock(&lock_addr.parse()?, filename)?;

    // Next up this is a bit suspicious, but we *iteratively* execute rustc and
    // collect suggestions to feed to rustfix. Once we hit our limit of times to
    // execute rustc or we appear to be reaching a fixed point we stop running
    // rustc.
    //
    // This is currently done to handle code like:
    //
    //      ::foo::<::Bar>();
    //
    // where there are two fixes to happen here: `crate::foo::<crate::Bar>()`.
    // The spans for these two suggestions are overlapping and its difficult in
    // the compiler to *not* have overlapping spans here. As a result, a naive
    // implementation would feed the two compiler suggestions for the above fix
    // into `rustfix`, but one would be rejected because it overlaps with the
    // other.
    //
    // In this case though, both suggestions are valid and can be automatically
    // applied! To handle this case we execute rustc multiple times, collecting
    // fixes each time we do so. Along the way we discard any suggestions that
    // failed to apply, assuming that they can be fixed the next time we run
    // rustc.
    //
    // Naturally we want a few protections in place here though to avoid looping
    // forever or otherwise losing data. To that end we have a few termination
    // conditions:
    //
    // * Do this whole process a fixed number of times. In theory we probably
    //   need an infinite number of times to apply fixes, but we're not gonna
    //   sit around waiting for that.
    // * If it looks like a fix genuinely can't be applied we need to bail out.
    //   Detect this when a fix fails to get applied *and* no suggestions
    //   successfully applied to the same file. In that case looks like we
    //   definitely can't make progress, so bail out.
    let mut fixes = FixedCrate::default();
    let mut last_fix_counts = HashMap::new();
    let iterations = env::var("CARGO_FIX_MAX_RETRIES")
        .ok()
        .and_then(|n| n.parse().ok())
        .unwrap_or(4);
    for _ in 0..iterations {
        last_fix_counts.clear();
        for (path, file) in fixes.files.iter_mut() {
            last_fix_counts.insert(path.clone(), file.fixes_applied);
            file.errors_applying_fixes.clear(); // we'll generate new errors below
        }
        rustfix_and_fix(&mut fixes, rustc, filename, args)?;
        let mut progress_yet_to_be_made = false;
        for (path, file) in fixes.files.iter_mut() {
            if file.errors_applying_fixes.is_empty() {
                continue;
            }
            // If anything was successfully fixed *and* there's at least one
            // error, then assume the error was spurious and we'll try again on
            // the next iteration.
            if file.fixes_applied != *last_fix_counts.get(path).unwrap_or(&0) {
                progress_yet_to_be_made = true;
            }
        }
        if !progress_yet_to_be_made {
            break;
        }
    }

    // Any errors still remaining at this point need to be reported as probably
    // bugs in Cargo and/or rustfix.
    for (path, file) in fixes.files.iter_mut() {
        for error in file.errors_applying_fixes.drain(..) {
            Message::ReplaceFailed {
                file: path.clone(),
                message: error,
            }
            .post()?;
        }
    }

    Ok(fixes)
}

/// Execute `rustc` to apply one round of suggestions to the crate in question.
///
/// This will fill in the `fixes` map with original code, suggestions applied,
/// and any errors encountered while fixing files.
fn rustfix_and_fix(
    fixes: &mut FixedCrate,
    rustc: &Path,
    filename: &Path,
    args: &FixArgs,
) -> Result<(), Error> {
    // If not empty, filter by these lints
    //
    // TODO: Implement a way to specify this
    let only = HashSet::new();

    let mut cmd = Command::new(rustc);
    cmd.arg("--error-format=json");
    args.apply(&mut cmd);
    let output = cmd
        .output()
        .with_context(|_| format!("failed to execute `{}`", rustc.display()))?;

    // If rustc didn't succeed for whatever reasons then we're very likely to be
    // looking at otherwise broken code. Let's not make things accidentally
    // worse by applying fixes where a bug could cause *more* broken code.
    // Instead, punt upwards which will reexec rustc over the original code,
    // displaying pretty versions of the diagnostics we just read out.
    if !output.status.success() && env::var_os(BROKEN_CODE_ENV).is_none() {
        debug!(
            "rustfixing `{:?}` failed, rustc exited with {:?}",
            filename,
            output.status.code()
        );
        return Ok(());
    }

    let fix_mode = env::var_os("__CARGO_FIX_YOLO")
        .map(|_| rustfix::Filter::Everything)
        .unwrap_or(rustfix::Filter::MachineApplicableOnly);

    // Sift through the output of the compiler to look for JSON messages
    // indicating fixes that we can apply.
    let stderr = str::from_utf8(&output.stderr).context("failed to parse rustc stderr as utf-8")?;

    let suggestions = stderr
        .lines()
        .filter(|x| !x.is_empty())
        .inspect(|y| trace!("line: {}", y))
        // Parse each line of stderr ignoring errors as they may not all be json
        .filter_map(|line| serde_json::from_str::<Diagnostic>(line).ok())
        // From each diagnostic try to extract suggestions from rustc
        .filter_map(|diag| rustfix::collect_suggestions(&diag, &only, fix_mode));

    // Collect suggestions by file so we can apply them one at a time later.
    let mut file_map = HashMap::new();
    let mut num_suggestion = 0;
    for suggestion in suggestions {
        trace!("suggestion");
        // Make sure we've got a file associated with this suggestion and all
        // snippets point to the same location. Right now it's not clear what
        // we would do with multiple locations.
        let (file_name, range) = match suggestion.snippets.get(0) {
            Some(s) => (s.file_name.clone(), s.line_range),
            None => {
                trace!("rejecting as it has no snippets {:?}", suggestion);
                continue;
            }
        };
        if !suggestion
            .snippets
            .iter()
            .all(|s| s.file_name == file_name && s.line_range == range)
        {
            trace!("rejecting as it spans multiple files {:?}", suggestion);
            continue;
        }

        file_map
            .entry(file_name)
            .or_insert_with(Vec::new)
            .push(suggestion);
        num_suggestion += 1;
    }

    debug!(
        "collected {} suggestions for `{}`",
        num_suggestion,
        filename.display(),
    );

    for (file, suggestions) in file_map {
        // Attempt to read the source code for this file. If this fails then
        // that'd be pretty surprising, so log a message and otherwise keep
        // going.
        let code = match paths::read(file.as_ref()) {
            Ok(s) => s,
            Err(e) => {
                warn!("failed to read `{}`: {}", file, e);
                continue;
            }
        };
        let num_suggestions = suggestions.len();
        debug!("applying {} fixes to {}", num_suggestions, file);

        // If this file doesn't already exist then we just read the original
        // code, so save it. If the file already exists then the original code
        // doesn't need to be updated as we've just read an interim state with
        // some fixes but perhaps not all.
        let fixed_file = fixes
            .files
            .entry(file.clone())
            .or_insert_with(|| FixedFile {
                errors_applying_fixes: Vec::new(),
                fixes_applied: 0,
                original_code: code.clone(),
            });
        let mut fixed = CodeFix::new(&code);

        // As mentioned above in `rustfix_crate`, we don't immediately warn
        // about suggestions that fail to apply here, and instead we save them
        // off for later processing.
        for suggestion in suggestions.iter().rev() {
            match fixed.apply(suggestion) {
                Ok(()) => fixed_file.fixes_applied += 1,
                Err(e) => fixed_file.errors_applying_fixes.push(e.to_string()),
            }
        }
        let new_code = fixed.finish()?;
        fs::write(&file, new_code).with_context(|_| format!("failed to write file `{}`", file))?;
    }

    Ok(())
}

fn exit_with(status: ExitStatus) -> ! {
    #[cfg(unix)]
    {
        use std::os::unix::prelude::*;
        if let Some(signal) = status.signal() {
            eprintln!("child failed with signal `{}`", signal);
            process::exit(2);
        }
    }
    process::exit(status.code().unwrap_or(3));
}

fn log_failed_fix(stderr: &[u8]) -> Result<(), Error> {
    let stderr = str::from_utf8(stderr).context("failed to parse rustc stderr as utf-8")?;

    let diagnostics = stderr
        .lines()
        .filter(|x| !x.is_empty())
        .filter_map(|line| serde_json::from_str::<Diagnostic>(line).ok());
    let mut files = BTreeSet::new();
    for diagnostic in diagnostics {
        for span in diagnostic.spans.into_iter() {
            files.insert(span.file_name);
        }
    }
    let mut krate = None;
    let mut prev_dash_dash_krate_name = false;
    for arg in env::args() {
        if prev_dash_dash_krate_name {
            krate = Some(arg.clone());
        }

        if arg == "--crate-name" {
            prev_dash_dash_krate_name = true;
        } else {
            prev_dash_dash_krate_name = false;
        }
    }

    let files = files.into_iter().collect();
    Message::FixFailed { files, krate }.post()?;

    Ok(())
}

#[derive(Default)]
struct FixArgs {
    file: Option<PathBuf>,
    prepare_for_edition: PrepareFor,
    idioms: bool,
    enabled_edition: Option<String>,
    other: Vec<OsString>,
    primary_package: bool,
}

enum PrepareFor {
    Next,
    Edition(String),
    None,
}

impl Default for PrepareFor {
    fn default() -> PrepareFor {
        PrepareFor::None
    }
}

impl FixArgs {
    fn get() -> FixArgs {
        let mut ret = FixArgs::default();
        for arg in env::args_os().skip(1) {
            let path = PathBuf::from(arg);
            if path.extension().and_then(|s| s.to_str()) == Some("rs") && path.exists() {
                ret.file = Some(path);
                continue;
            }
            if let Some(s) = path.to_str() {
                let prefix = "--edition=";
                if s.starts_with(prefix) {
                    ret.enabled_edition = Some(s[prefix.len()..].to_string());
                    continue;
                }
            }
            ret.other.push(path.into());
        }
        if let Ok(s) = env::var(PREPARE_FOR_ENV) {
            ret.prepare_for_edition = PrepareFor::Edition(s);
        } else if env::var(EDITION_ENV).is_ok() {
            ret.prepare_for_edition = PrepareFor::Next;
        }
        ret.idioms = env::var(IDIOMS_ENV).is_ok();
        ret.primary_package = env::var("CARGO_PRIMARY_PACKAGE").is_ok();
        ret
    }

    fn apply(&self, cmd: &mut Command) {
        if let Some(path) = &self.file {
            cmd.arg(path);
        }
        cmd.args(&self.other).arg("--cap-lints=warn");
        if let Some(edition) = &self.enabled_edition {
            cmd.arg("--edition").arg(edition);
<<<<<<< HEAD
            if self.idioms && self.primary_package {
                if edition == "2018" { cmd.arg("-Wrust-2018-idioms"); }
=======
            if self.idioms && self.primary_package && edition == "2018" {
                cmd.arg("-Wrust-2018-idioms");
>>>>>>> 8610973a
            }
        }
        if self.primary_package {
            if let Some(edition) = self.prepare_for_edition_resolve() {
                cmd.arg("-W").arg(format!("rust-{}-compatibility", edition));
            }
        }
    }

    /// Verify that we're not both preparing for an enabled edition and enabling
    /// the edition.
    ///
    /// This indicates that `cargo fix --prepare-for` is being executed out of
    /// order with enabling the edition itself, meaning that we wouldn't
    /// actually be able to fix anything! If it looks like this is happening
    /// then yield an error to the user, indicating that this is happening.
    fn verify_not_preparing_for_enabled_edition(&self) -> CargoResult<()> {
        let edition = match self.prepare_for_edition_resolve() {
            Some(s) => s,
            None => return Ok(()),
        };
        let enabled = match &self.enabled_edition {
            Some(s) => s,
            None => return Ok(()),
        };
        if edition != enabled {
            return Ok(());
        }
        let path = match &self.file {
            Some(s) => s,
            None => return Ok(()),
        };

        Message::EditionAlreadyEnabled {
            file: path.display().to_string(),
            edition: edition.to_string(),
        }
        .post()?;

        process::exit(1);
    }

    fn prepare_for_edition_resolve(&self) -> Option<&str> {
        match &self.prepare_for_edition {
            PrepareFor::Edition(s) => Some(s),
            PrepareFor::Next => Some(self.next_edition()),
            PrepareFor::None => None,
        }
    }

    fn next_edition(&self) -> &str {
        match self.enabled_edition.as_ref().map(|s| &**s) {
            // 2015 -> 2018,
            None | Some("2015") => "2018",

            // This'll probably be wrong in 2020, but that's future Cargo's
            // problem. Eventually though we'll just add more editions here as
            // necessary.
            _ => "2018",
        }
    }
}<|MERGE_RESOLUTION|>--- conflicted
+++ resolved
@@ -577,13 +577,8 @@
         cmd.args(&self.other).arg("--cap-lints=warn");
         if let Some(edition) = &self.enabled_edition {
             cmd.arg("--edition").arg(edition);
-<<<<<<< HEAD
-            if self.idioms && self.primary_package {
-                if edition == "2018" { cmd.arg("-Wrust-2018-idioms"); }
-=======
             if self.idioms && self.primary_package && edition == "2018" {
                 cmd.arg("-Wrust-2018-idioms");
->>>>>>> 8610973a
             }
         }
         if self.primary_package {
