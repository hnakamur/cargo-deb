use std::collections::{HashMap, HashSet};
use std::env;
use std::ffi::{OsStr, OsString};
use std::fs;
use std::io::{self, Write};
use std::path::{self, PathBuf};
use std::sync::Arc;

use serde_json;

use core::{Package, PackageId, PackageSet, Target, Resolve};
use core::{Profile, Profiles, Workspace};
use core::shell::ColorConfig;
use util::{self, ProcessBuilder, machine_message};
use util::{Config, internal, profile, join_paths, short_hash};
use util::errors::{CargoResult, CargoResultExt};
use util::Freshness;

use self::job::{Job, Work};
use self::job_queue::JobQueue;

use self::output_depinfo::output_depinfo;

pub use self::compilation::Compilation;
pub use self::context::{Context, Unit};
pub use self::custom_build::{BuildOutput, BuildMap, BuildScripts};
pub use self::layout::is_bad_artifact_name;

mod compilation;
mod context;
mod custom_build;
mod fingerprint;
mod job;
mod job_queue;
mod layout;
mod links;
mod output_depinfo;

#[derive(PartialEq, Eq, Hash, Debug, Clone, Copy, PartialOrd, Ord)]
pub enum Kind { Host, Target }

#[derive(Default, Clone)]
pub struct BuildConfig {
    pub host_triple: String,
    pub host: TargetConfig,
    pub requested_target: Option<String>,
    pub target: TargetConfig,
    pub jobs: u32,
    pub release: bool,
    pub test: bool,
    pub doc_all: bool,
    pub json_messages: bool,
}

#[derive(Clone, Default)]
pub struct TargetConfig {
    pub ar: Option<PathBuf>,
    pub linker: Option<PathBuf>,
    pub overrides: HashMap<String, BuildOutput>,
}

pub type PackagesToBuild<'a> = [(&'a Package, Vec<(&'a Target, &'a Profile)>)];

/// A glorified callback for executing calls to rustc. Rather than calling rustc
/// directly, we'll use an Executor, giving clients an opportunity to intercept
/// the build calls.
pub trait Executor: Send + Sync + 'static {
    fn init(&self, _cx: &Context) {}

    /// If execution succeeds, the ContinueBuild value indicates whether Cargo
    /// should continue with the build process for this package.
    fn exec(&self, cmd: ProcessBuilder, _id: &PackageId) -> CargoResult<()> {
        cmd.exec()?;
        Ok(())
    }

    fn exec_json(&self,
                 cmd: ProcessBuilder,
                 _id: &PackageId,
                 handle_stdout: &mut FnMut(&str) -> CargoResult<()>,
                 handle_stderr: &mut FnMut(&str) -> CargoResult<()>)
                 -> CargoResult<()> {
        cmd.exec_with_streaming(handle_stdout, handle_stderr)?;
        Ok(())
    }
}

/// A DefaultExecutor calls rustc without doing anything else. It is Cargo's
/// default behaviour.
#[derive(Copy, Clone)]
pub struct DefaultExecutor;

impl Executor for DefaultExecutor {}

// Returns a mapping of the root package plus its immediate dependencies to
// where the compiled libraries are all located.
pub fn compile_targets<'a, 'cfg: 'a>(ws: &Workspace<'cfg>,
                                     pkg_targets: &'a PackagesToBuild<'a>,
                                     packages: &'a PackageSet<'cfg>,
                                     resolve: &'a Resolve,
                                     config: &'cfg Config,
                                     build_config: BuildConfig,
                                     profiles: &'a Profiles,
                                     exec: Arc<Executor>)
                                     -> CargoResult<Compilation<'cfg>> {
    let units = pkg_targets.iter().flat_map(|&(pkg, ref targets)| {
        let default_kind = if build_config.requested_target.is_some() {
            Kind::Target
        } else {
            Kind::Host
        };
        targets.iter().map(move |&(target, profile)| {
            Unit {
                pkg: pkg,
                target: target,
                profile: profile,
                kind: if target.for_host() {Kind::Host} else {default_kind},
            }
        })
    }).collect::<Vec<_>>();

    let mut cx = Context::new(ws, resolve, packages, config,
                                   build_config, profiles)?;

    let mut queue = JobQueue::new(&cx);

    cx.prepare()?;
    cx.probe_target_info(&units)?;
    cx.build_used_in_plugin_map(&units)?;
    custom_build::build_map(&mut cx, &units)?;

    for unit in units.iter() {
        // Build up a list of pending jobs, each of which represent
        // compiling a particular package. No actual work is executed as
        // part of this, that's all done next as part of the `execute`
        // function which will run everything in order with proper
        // parallelism.
        compile(&mut cx, &mut queue, unit, exec.clone())?;
    }

    // Now that we've figured out everything that we're going to do, do it!
    queue.execute(&mut cx)?;

    for unit in units.iter() {
        for &(ref dst, ref link_dst, _) in cx.target_filenames(unit)?.iter() {
            let bindst = match *link_dst {
                Some(ref link_dst) => link_dst,
                None => dst,
            };

            if unit.profile.test {
                cx.compilation.tests.push((unit.pkg.clone(),
                                           unit.target.kind().clone(),
                                           unit.target.name().to_string(),
                                           dst.clone()));
            } else if unit.target.is_bin() || unit.target.is_example() {
                cx.compilation.binaries.push(bindst.clone());
            } else if unit.target.is_lib() {
                let pkgid = unit.pkg.package_id().clone();
                cx.compilation.libraries.entry(pkgid).or_insert(HashSet::new())
<<<<<<< HEAD
                  .insert((unit.target.clone(), dst));
            }
        }

        for dep in cx.dep_targets(unit)?.iter() {
            if !unit.target.is_lib() { continue }

            if dep.profile.run_custom_build {
                let out_dir = cx.build_script_out_dir(dep).display().to_string();
                cx.compilation.extra_env.entry(dep.pkg.package_id().clone())
                  .or_insert(Vec::new())
                  .push(("OUT_DIR".to_string(), out_dir));
            }

            if !dep.target.is_lib() { continue }
            if dep.profile.doc { continue }

            let v = cx.target_filenames(dep)?;
            cx.compilation.libraries
                .entry(unit.pkg.package_id().clone())
                .or_insert(HashSet::new())
                .extend(v.into_iter().map(|(f, _, _)| {
                    (dep.target.clone(), f)
                }));
        }
=======
                  .insert((unit.target.clone(), dst.clone()));
            }
        }

        for dep in cx.dep_targets(unit)?.iter() {
            if !unit.target.is_lib() { continue }

            if dep.profile.run_custom_build {
                let out_dir = cx.build_script_out_dir(dep).display().to_string();
                cx.compilation.extra_env.entry(dep.pkg.package_id().clone())
                  .or_insert(Vec::new())
                  .push(("OUT_DIR".to_string(), out_dir));
            }
>>>>>>> a60d185c

            if !dep.target.is_lib() { continue }
            if dep.profile.doc { continue }

            let v = cx.target_filenames(dep)?;
            cx.compilation.libraries
                .entry(unit.pkg.package_id().clone())
                .or_insert(HashSet::new())
                .extend(v.iter().map(|&(ref f, _, _)| {
                    (dep.target.clone(), f.clone())
                }));
        }

        let feats = cx.resolve.features(&unit.pkg.package_id());
        cx.compilation.cfgs.entry(unit.pkg.package_id().clone())
            .or_insert_with(HashSet::new)
            .extend(feats.iter().map(|feat| format!("feature=\"{}\"", feat)));

        output_depinfo(&mut cx, unit)?;
    }

    for (&(ref pkg, _), output) in cx.build_state.outputs.lock().unwrap().iter() {
        cx.compilation.cfgs.entry(pkg.clone())
            .or_insert_with(HashSet::new)
            .extend(output.cfgs.iter().cloned());

        cx.compilation.extra_env.entry(pkg.clone())
            .or_insert_with(Vec::new)
            .extend(output.env.iter().cloned());

        for dir in output.library_paths.iter() {
            cx.compilation.native_dirs.insert(dir.clone());
        }
    }
    cx.compilation.target = cx.target_triple().to_string();
    Ok(cx.compilation)
}

fn compile<'a, 'cfg: 'a>(cx: &mut Context<'a, 'cfg>,
                         jobs: &mut JobQueue<'a>,
                         unit: &Unit<'a>,
                         exec: Arc<Executor>) -> CargoResult<()> {
    if !cx.compiled.insert(*unit) {
        return Ok(())
    }

    // Build up the work to be done to compile this unit, enqueuing it once
    // we've got everything constructed.
    let p = profile::start(format!("preparing: {}/{}", unit.pkg,
                                   unit.target.name()));
    fingerprint::prepare_init(cx, unit)?;
    cx.links.validate(unit)?;

    let (dirty, fresh, freshness) = if unit.profile.run_custom_build {
        custom_build::prepare(cx, unit)?
    } else if unit.profile.doc && unit.profile.test {
        // we run these targets later, so this is just a noop for now
        (Work::new(|_| Ok(())), Work::new(|_| Ok(())), Freshness::Fresh)
    } else {
        let (freshness, dirty, fresh) = fingerprint::prepare_target(cx, unit)?;
        let work = if unit.profile.doc {
            rustdoc(cx, unit)?
        } else {
            rustc(cx, unit, exec.clone())?
        };
        // Need to link targets on both the dirty and fresh
        let dirty = work.then(link_targets(cx, unit, false)?).then(dirty);
        let fresh = link_targets(cx, unit, true)?.then(fresh);
        (dirty, fresh, freshness)
    };
    jobs.enqueue(cx, unit, Job::new(dirty, fresh), freshness)?;
    drop(p);

    // Be sure to compile all dependencies of this target as well.
    for unit in cx.dep_targets(unit)?.iter() {
        compile(cx, jobs, unit, exec.clone())?;
    }

    Ok(())
}

fn rustc<'a, 'cfg>(cx: &mut Context<'a, 'cfg>,
                   unit: &Unit<'a>,
                   exec: Arc<Executor>) -> CargoResult<Work> {
    let crate_types = unit.target.rustc_crate_types();
    let mut rustc = prepare_rustc(cx, crate_types, unit)?;

    let name = unit.pkg.name().to_string();

    // If this is an upstream dep we don't want warnings from, turn off all
    // lints.
    if !cx.show_warnings(unit.pkg.package_id()) {
        rustc.arg("--cap-lints").arg("allow");

    // If this is an upstream dep but we *do* want warnings, make sure that they
    // don't fail compilation.
    } else if !unit.pkg.package_id().source_id().is_path() {
        rustc.arg("--cap-lints").arg("warn");
    }

    let filenames = cx.target_filenames(unit)?;
    let root = cx.out_dir(unit);
    let kind = unit.kind;

    // Prepare the native lib state (extra -L and -l flags)
    let build_state = cx.build_state.clone();
    let current_id = unit.pkg.package_id().clone();
    let build_deps = load_build_deps(cx, unit);

    // If we are a binary and the package also contains a library, then we
    // don't pass the `-l` flags.
    let pass_l_flag = unit.target.is_lib() ||
                      !unit.pkg.targets().iter().any(|t| t.is_lib());
    let do_rename = unit.target.allows_underscores() && !unit.profile.test;
    let real_name = unit.target.name().to_string();
    let crate_name = unit.target.crate_name();

    // XXX(Rely on target_filenames iterator as source of truth rather than rederiving filestem)
    let rustc_dep_info_loc = if do_rename && cx.target_metadata(unit).is_none() {
        root.join(&crate_name)
    } else {
        root.join(&cx.file_stem(unit))
    }.with_extension("d");
    let dep_info_loc = fingerprint::dep_info_loc(cx, unit);
    let cwd = cx.config.cwd().to_path_buf();

    rustc.args(&cx.incremental_args(unit)?);
    rustc.args(&cx.rustflags_args(unit)?);
    let json_messages = cx.build_config.json_messages;
    let package_id = unit.pkg.package_id().clone();
    let target = unit.target.clone();

    exec.init(cx);
    let exec = exec.clone();

    let root_output = cx.target_root().to_path_buf();

    return Ok(Work::new(move |state| {
        // Only at runtime have we discovered what the extra -L and -l
        // arguments are for native libraries, so we process those here. We
        // also need to be sure to add any -L paths for our plugins to the
        // dynamic library load path as a plugin's dynamic library may be
        // located somewhere in there.
        // Finally, if custom environment variables have been produced by
        // previous build scripts, we include them in the rustc invocation.
        if let Some(build_deps) = build_deps {
            let build_state = build_state.outputs.lock().unwrap();
            add_native_deps(&mut rustc, &build_state, &build_deps,
                                 pass_l_flag, &current_id)?;
            add_plugin_deps(&mut rustc, &build_state, &build_deps,
                                 &root_output)?;
            add_custom_env(&mut rustc, &build_state, &current_id, kind)?;
        }

        // FIXME(rust-lang/rust#18913): we probably shouldn't have to do
        //                              this manually
        for &(ref filename, ref _link_dst, _linkable) in filenames.iter() {
            let mut dsts = vec![root.join(filename)];
            // If there is both an rmeta and rlib, rustc will prefer to use the
            // rlib, even if it is older. Therefore, we must delete the rlib to
            // force using the new rmeta.
            if dsts[0].extension() == Some(&OsStr::new("rmeta")) {
                dsts.push(root.join(filename).with_extension("rlib"));
            }
            for dst in &dsts {
                if fs::metadata(dst).is_ok() {
                    fs::remove_file(dst).chain_err(|| {
                        format!("Could not remove file: {}.", dst.display())
                    })?;
                }
            }
        }

        state.running(&rustc);
        if json_messages {
            exec.exec_json(rustc, &package_id,
                &mut |line| if !line.is_empty() {
                    Err(internal(&format!("compiler stdout is not empty: `{}`", line)))
                } else {
                    Ok(())
                },
                &mut |line| {
                    // stderr from rustc can have a mix of JSON and non-JSON output
                    if line.starts_with('{') {
                        // Handle JSON lines
                        let compiler_message = serde_json::from_str(line).map_err(|_| {
                            internal(&format!("compiler produced invalid json: `{}`", line))
                        })?;

                        machine_message::emit(machine_message::FromCompiler {
                            package_id: &package_id,
                            target: &target,
                            message: compiler_message,
                        });
                    } else {
                        // Forward non-JSON to stderr
                        writeln!(io::stderr(), "{}", line)?;
                    }
                    Ok(())
                }
            ).chain_err(|| {
                format!("Could not compile `{}`.", name)
            })?;
        } else {
            exec.exec(rustc, &package_id).map_err(|e| e.into_internal()).chain_err(|| {
                format!("Could not compile `{}`.", name)
            })?;
        }

        if do_rename && real_name != crate_name {
            let dst = &filenames[0].0;
            let src = dst.with_file_name(dst.file_name().unwrap()
                                            .to_str().unwrap()
                                            .replace(&real_name, &crate_name));
            if src.exists() && src.file_name() != dst.file_name() {
                fs::rename(&src, &dst).chain_err(|| {
                    internal(format!("could not rename crate {:?}", src))
                })?;
            }
        }

        if fs::metadata(&rustc_dep_info_loc).is_ok() {
            info!("Renaming dep_info {:?} to {:?}", rustc_dep_info_loc, dep_info_loc);
            fs::rename(&rustc_dep_info_loc, &dep_info_loc).chain_err(|| {
                internal(format!("could not rename dep info: {:?}",
                              rustc_dep_info_loc))
            })?;
            fingerprint::append_current_dir(&dep_info_loc, &cwd)?;
        }

        Ok(())
    }));

    // Add all relevant -L and -l flags from dependencies (now calculated and
    // present in `state`) to the command provided
    fn add_native_deps(rustc: &mut ProcessBuilder,
                       build_state: &BuildMap,
                       build_scripts: &BuildScripts,
                       pass_l_flag: bool,
                       current_id: &PackageId) -> CargoResult<()> {
        for key in build_scripts.to_link.iter() {
            let output = build_state.get(key).ok_or_else(|| {
                internal(format!("couldn't find build state for {}/{:?}",
                                 key.0, key.1))
            })?;
            for path in output.library_paths.iter() {
                rustc.arg("-L").arg(path);
            }
            if key.0 == *current_id {
                for cfg in &output.cfgs {
                    rustc.arg("--cfg").arg(cfg);
                }
                if pass_l_flag {
                    for name in output.library_links.iter() {
                        rustc.arg("-l").arg(name);
                    }
                }
            }
        }
        Ok(())
    }

    // Add all custom environment variables present in `state` (after they've
    // been put there by one of the `build_scripts`) to the command provided.
    fn add_custom_env(rustc: &mut ProcessBuilder,
                      build_state: &BuildMap,
                      current_id: &PackageId,
                      kind: Kind) -> CargoResult<()> {
        let key = (current_id.clone(), kind);
        if let Some(output) = build_state.get(&key) {
            for &(ref name, ref value) in output.env.iter() {
                rustc.env(name, value);
            }
        }
        Ok(())
    }
}

/// Link the compiled target (often of form foo-{metadata_hash}) to the
/// final target. This must happen during both "Fresh" and "Compile"
fn link_targets<'a, 'cfg>(cx: &mut Context<'a, 'cfg>,
                          unit: &Unit<'a>,
                          fresh: bool) -> CargoResult<Work> {
    let filenames = cx.target_filenames(unit)?;
    let package_id = unit.pkg.package_id().clone();
    let target = unit.target.clone();
    let profile = unit.profile.clone();
    let features = cx.resolve.features_sorted(&package_id).into_iter()
        .map(|s| s.to_owned())
        .collect();
    let json_messages = cx.build_config.json_messages;

    Ok(Work::new(move |_| {
        // If we're a "root crate", e.g. the target of this compilation, then we
        // hard link our outputs out of the `deps` directory into the directory
        // above. This means that `cargo build` will produce binaries in
        // `target/debug` which one probably expects.
        let mut destinations = vec![];
        for &(ref src, ref link_dst, _linkable) in filenames.iter() {
            // This may have been a `cargo rustc` command which changes the
            // output, so the source may not actually exist.
            if !src.exists() {
                continue
            }
            let dst = match link_dst.as_ref() {
                Some(dst) => dst,
                None => {
                    destinations.push(src.display().to_string());
                    continue;
                }
            };
            destinations.push(dst.display().to_string());

            debug!("linking {} to {}", src.display(), dst.display());
            if dst.exists() {
                fs::remove_file(&dst).chain_err(|| {
                    format!("failed to remove: {}", dst.display())
                })?;
            }
            fs::hard_link(src, dst)
                 .or_else(|err| {
                     debug!("hard link failed {}. falling back to fs::copy", err);
                     fs::copy(src, dst).map(|_| ())
                 })
                 .chain_err(|| {
                     format!("failed to link or copy `{}` to `{}`",
                             src.display(), dst.display())
            })?;
        }

        if json_messages {
            machine_message::emit(machine_message::Artifact {
                package_id: &package_id,
                target: &target,
                profile: &profile,
                features: features,
                filenames: destinations,
                fresh: fresh,
            });
        }
        Ok(())
    }))
}

fn load_build_deps(cx: &Context, unit: &Unit) -> Option<Arc<BuildScripts>> {
    cx.build_scripts.get(unit).cloned()
}

// For all plugin dependencies, add their -L paths (now calculated and
// present in `state`) to the dynamic library load path for the command to
// execute.
fn add_plugin_deps(rustc: &mut ProcessBuilder,
                   build_state: &BuildMap,
                   build_scripts: &BuildScripts,
                   root_output: &PathBuf)
                   -> CargoResult<()> {
    let var = util::dylib_path_envvar();
    let search_path = rustc.get_env(var).unwrap_or(OsString::new());
    let mut search_path = env::split_paths(&search_path).collect::<Vec<_>>();
    for id in build_scripts.plugins.iter() {
        let key = (id.clone(), Kind::Host);
        let output = build_state.get(&key).ok_or_else(|| {
            internal(format!("couldn't find libs for plugin dep {}", id))
        })?;
        search_path.append(&mut filter_dynamic_search_path(output.library_paths.iter(),
                                                           root_output));
    }
    let search_path = join_paths(&search_path, var)?;
    rustc.env(var, &search_path);
    Ok(())
}

// Determine paths to add to the dynamic search path from -L entries
//
// Strip off prefixes like "native=" or "framework=" and filter out directories
// *not* inside our output directory since they are likely spurious and can cause
// clashes with system shared libraries (issue #3366).
fn filter_dynamic_search_path<'a, I>(paths :I, root_output: &PathBuf) -> Vec<PathBuf>
        where I: Iterator<Item=&'a PathBuf> {
    let mut search_path = vec![];
    for dir in paths {
        let dir = match dir.to_str() {
            Some(s) => {
                let mut parts = s.splitn(2, '=');
                match (parts.next(), parts.next()) {
                    (Some("native"), Some(path)) |
                    (Some("crate"), Some(path)) |
                    (Some("dependency"), Some(path)) |
                    (Some("framework"), Some(path)) |
                    (Some("all"), Some(path)) => path.into(),
                    _ => dir.clone(),
                }
            }
            None => dir.clone(),
        };
        if dir.starts_with(&root_output) {
            search_path.push(dir);
        } else {
            debug!("Not including path {} in runtime library search path because it is \
                    outside target root {}", dir.display(), root_output.display());
        }
    }
    search_path
}

fn prepare_rustc<'a, 'cfg>(cx: &mut Context<'a, 'cfg>,
                           crate_types: Vec<&str>,
                           unit: &Unit<'a>) -> CargoResult<ProcessBuilder> {
    let mut base = cx.compilation.rustc_process(unit.pkg)?;
    base.inherit_jobserver(&cx.jobserver);
    build_base_args(cx, &mut base, unit, &crate_types);
    build_deps_args(&mut base, cx, unit)?;
    Ok(base)
}


fn rustdoc<'a, 'cfg>(cx: &mut Context<'a, 'cfg>,
                     unit: &Unit<'a>) -> CargoResult<Work> {
    let mut rustdoc = cx.compilation.rustdoc_process(unit.pkg)?;
    rustdoc.inherit_jobserver(&cx.jobserver);
    rustdoc.arg("--crate-name").arg(&unit.target.crate_name())
           .cwd(cx.config.cwd())
           .arg(&root_path(cx, unit));

    if unit.kind != Kind::Host {
        if let Some(target) = cx.requested_target() {
            rustdoc.arg("--target").arg(target);
        }
    }

    let doc_dir = cx.out_dir(unit);

    // Create the documentation directory ahead of time as rustdoc currently has
    // a bug where concurrent invocations will race to create this directory if
    // it doesn't already exist.
    fs::create_dir_all(&doc_dir)?;

    rustdoc.arg("-o").arg(doc_dir);

    for feat in cx.resolve.features_sorted(unit.pkg.package_id()) {
        rustdoc.arg("--cfg").arg(&format!("feature=\"{}\"", feat));
    }

    if let Some(ref args) = unit.profile.rustdoc_args {
        rustdoc.args(args);
    }

    build_deps_args(&mut rustdoc, cx, unit)?;

    rustdoc.args(&cx.rustdocflags_args(unit)?);

    let name = unit.pkg.name().to_string();
    let build_state = cx.build_state.clone();
    let key = (unit.pkg.package_id().clone(), unit.kind);

    Ok(Work::new(move |state| {
        if let Some(output) = build_state.outputs.lock().unwrap().get(&key) {
            for cfg in output.cfgs.iter() {
                rustdoc.arg("--cfg").arg(cfg);
            }
            for &(ref name, ref value) in output.env.iter() {
                rustdoc.env(name, value);
            }
        }
        state.running(&rustdoc);
        rustdoc.exec().chain_err(|| format!("Could not document `{}`.", name))
    }))
}

// The path that we pass to rustc is actually fairly important because it will
// show up in error messages and the like. For this reason we take a few moments
// to ensure that something shows up pretty reasonably.
//
// The heuristic here is fairly simple, but the key idea is that the path is
// always "relative" to the current directory in order to be found easily. The
// path is only actually relative if the current directory is an ancestor if it.
// This means that non-path dependencies (git/registry) will likely be shown as
// absolute paths instead of relative paths.
fn root_path(cx: &Context, unit: &Unit) -> PathBuf {
    let absolute = unit.pkg.root().join(unit.target.src_path());
    let cwd = cx.config.cwd();
    if absolute.starts_with(cwd) {
        util::without_prefix(&absolute, cwd).map(|s| {
            s.to_path_buf()
        }).unwrap_or(absolute)
    } else {
        absolute
    }
}

fn build_base_args(cx: &mut Context,
                   cmd: &mut ProcessBuilder,
                   unit: &Unit,
                   crate_types: &[&str]) {
    let Profile {
        ref opt_level, lto, codegen_units, ref rustc_args, debuginfo,
        debug_assertions, overflow_checks, rpath, test, doc: _doc,
        run_custom_build, ref panic, rustdoc_args: _, check,
    } = *unit.profile;
    assert!(!run_custom_build);

    // Move to cwd so the root_path() passed below is actually correct
    cmd.cwd(cx.config.cwd());

    cmd.arg("--crate-name").arg(&unit.target.crate_name());

    cmd.arg(&root_path(cx, unit));

    let color_config = cx.config.shell().color_config();
    if color_config != ColorConfig::Auto {
        cmd.arg("--color").arg(&color_config.to_string());
    }

    if cx.build_config.json_messages {
        cmd.arg("--error-format").arg("json");
    }

    if !test {
        for crate_type in crate_types.iter() {
            cmd.arg("--crate-type").arg(crate_type);
        }
    }

    if check {
        cmd.arg("--emit=dep-info,metadata");
    } else {
        cmd.arg("--emit=dep-info,link");
    }

    let prefer_dynamic = (unit.target.for_host() &&
                          !unit.target.is_custom_build()) ||
                         (crate_types.contains(&"dylib") &&
                          cx.ws.members().find(|&p| p != unit.pkg).is_some());
    if prefer_dynamic {
        cmd.arg("-C").arg("prefer-dynamic");
    }

    if opt_level != "0" {
        cmd.arg("-C").arg(&format!("opt-level={}", opt_level));
    }

    // If a panic mode was configured *and* we're not ever going to be used in a
    // plugin, then we can compile with that panic mode.
    //
    // If we're used in a plugin then we'll eventually be linked to libsyntax
    // most likely which isn't compiled with a custom panic mode, so we'll just
    // get an error if we actually compile with that. This fixes `panic=abort`
    // crates which have plugin dependencies, but unfortunately means that
    // dependencies shared between the main application and plugins must be
    // compiled without `panic=abort`. This isn't so bad, though, as the main
    // application will still be compiled with `panic=abort`.
    if let Some(panic) = panic.as_ref() {
        if !cx.used_in_plugin.contains(unit) {
            cmd.arg("-C").arg(format!("panic={}", panic));
        }
    }

    // Disable LTO for host builds as prefer_dynamic and it are mutually
    // exclusive.
    if unit.target.can_lto() && lto && !unit.target.for_host() {
        cmd.args(&["-C", "lto"]);
    } else {
        // There are some restrictions with LTO and codegen-units, so we
        // only add codegen units when LTO is not used.
        if let Some(n) = codegen_units {
            cmd.arg("-C").arg(&format!("codegen-units={}", n));
        }
    }

    if let Some(debuginfo) = debuginfo {
        cmd.arg("-C").arg(format!("debuginfo={}", debuginfo));
    }

    if let Some(ref args) = *rustc_args {
        cmd.args(args);
    }

    // -C overflow-checks is implied by the setting of -C debug-assertions,
    // so we only need to provide -C overflow-checks if it differs from
    // the value of -C debug-assertions we would provide.
    if opt_level != "0" {
        if debug_assertions {
            cmd.args(&["-C", "debug-assertions=on"]);
            if !overflow_checks {
                cmd.args(&["-C", "overflow-checks=off"]);
            }
        } else if overflow_checks {
            cmd.args(&["-C", "overflow-checks=on"]);
        }
    } else {
        if !debug_assertions {
            cmd.args(&["-C", "debug-assertions=off"]);
            if overflow_checks {
                cmd.args(&["-C", "overflow-checks=on"]);
            }
        } else if !overflow_checks {
            cmd.args(&["-C", "overflow-checks=off"]);
        }
    }

    if test && unit.target.harness() {
        cmd.arg("--test");
    } else if test {
        cmd.arg("--cfg").arg("test");
    }

    // We ideally want deterministic invocations of rustc to ensure that
    // rustc-caching strategies like sccache are able to cache more, so sort the
    // feature list here.
    for feat in cx.resolve.features_sorted(unit.pkg.package_id()) {
        cmd.arg("--cfg").arg(&format!("feature=\"{}\"", feat));
    }

    match cx.target_metadata(unit) {
        Some(m) => {
            cmd.arg("-C").arg(&format!("metadata={}", m));
            cmd.arg("-C").arg(&format!("extra-filename=-{}", m));
        }
        None => {
            cmd.arg("-C").arg(&format!("metadata={}", short_hash(unit.pkg)));
        }
    }

    if rpath {
        cmd.arg("-C").arg("rpath");
    }

    cmd.arg("--out-dir").arg(&cx.out_dir(unit));

    fn opt(cmd: &mut ProcessBuilder, key: &str, prefix: &str,
           val: Option<&OsStr>)  {
        if let Some(val) = val {
            let mut joined = OsString::from(prefix);
            joined.push(val);
            cmd.arg(key).arg(joined);
        }
    }

    if unit.kind == Kind::Target {
        opt(cmd, "--target", "", cx.requested_target().map(|s| s.as_ref()));
    }

    opt(cmd, "-C", "ar=", cx.ar(unit.kind).map(|s| s.as_ref()));
    opt(cmd, "-C", "linker=", cx.linker(unit.kind).map(|s| s.as_ref()));
}


fn build_deps_args<'a, 'cfg>(cmd: &mut ProcessBuilder,
                             cx: &mut Context<'a, 'cfg>,
                             unit: &Unit<'a>) -> CargoResult<()> {
    cmd.arg("-L").arg(&{
        let mut deps = OsString::from("dependency=");
        deps.push(cx.deps_dir(unit));
        deps
    });

    // Be sure that the host path is also listed. This'll ensure that proc-macro
    // dependencies are correctly found (for reexported macros).
    if let Kind::Target = unit.kind {
        cmd.arg("-L").arg(&{
            let mut deps = OsString::from("dependency=");
            deps.push(cx.host_deps());
            deps
        });
    }

    for unit in cx.dep_targets(unit)?.iter() {
        if unit.profile.run_custom_build {
            cmd.env("OUT_DIR", &cx.build_script_out_dir(unit));
        }
        if unit.target.linkable() && !unit.profile.doc {
            link_to(cmd, cx, unit)?;
        }
    }

    return Ok(());

    fn link_to<'a, 'cfg>(cmd: &mut ProcessBuilder,
                         cx: &mut Context<'a, 'cfg>,
                         unit: &Unit<'a>) -> CargoResult<()> {
        for &(ref dst, _, ref linkable) in cx.target_filenames(unit)?.iter() {
            if !*linkable {
                continue
            }
            let mut v = OsString::new();
            v.push(&unit.target.crate_name());
            v.push("=");
            v.push(cx.out_dir(unit));
            v.push(&path::MAIN_SEPARATOR.to_string());
            v.push(&dst.file_name().unwrap());
            cmd.arg("--extern").arg(&v);
        }
        Ok(())
    }
}

fn envify(s: &str) -> String {
    s.chars()
     .flat_map(|c| c.to_uppercase())
     .map(|c| if c == '-' {'_'} else {c})
     .collect()
}

impl Kind {
    fn for_target(&self, target: &Target) -> Kind {
        // Once we start compiling for the `Host` kind we continue doing so, but
        // if we are a `Target` kind and then we start compiling for a target
        // that needs to be on the host we lift ourselves up to `Host`
        match *self {
            Kind::Host => Kind::Host,
            Kind::Target if target.for_host() => Kind::Host,
            Kind::Target => Kind::Target,
        }
    }
}<|MERGE_RESOLUTION|>--- conflicted
+++ resolved
@@ -158,8 +158,7 @@
             } else if unit.target.is_lib() {
                 let pkgid = unit.pkg.package_id().clone();
                 cx.compilation.libraries.entry(pkgid).or_insert(HashSet::new())
-<<<<<<< HEAD
-                  .insert((unit.target.clone(), dst));
+                  .insert((unit.target.clone(), dst.clone()));
             }
         }
 
@@ -172,33 +171,6 @@
                   .or_insert(Vec::new())
                   .push(("OUT_DIR".to_string(), out_dir));
             }
-
-            if !dep.target.is_lib() { continue }
-            if dep.profile.doc { continue }
-
-            let v = cx.target_filenames(dep)?;
-            cx.compilation.libraries
-                .entry(unit.pkg.package_id().clone())
-                .or_insert(HashSet::new())
-                .extend(v.into_iter().map(|(f, _, _)| {
-                    (dep.target.clone(), f)
-                }));
-        }
-=======
-                  .insert((unit.target.clone(), dst.clone()));
-            }
-        }
-
-        for dep in cx.dep_targets(unit)?.iter() {
-            if !unit.target.is_lib() { continue }
-
-            if dep.profile.run_custom_build {
-                let out_dir = cx.build_script_out_dir(dep).display().to_string();
-                cx.compilation.extra_env.entry(dep.pkg.package_id().clone())
-                  .or_insert(Vec::new())
-                  .push(("OUT_DIR".to_string(), out_dir));
-            }
->>>>>>> a60d185c
 
             if !dep.target.is_lib() { continue }
             if dep.profile.doc { continue }
