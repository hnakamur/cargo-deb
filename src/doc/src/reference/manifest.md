--- conflicted
+++ resolved
@@ -31,8 +31,6 @@
   traits, fields, types, functions, methods or anything else.
 * Use version numbers with three numeric parts such as 1.0.0 rather than 1.0.
 
-<<<<<<< HEAD
-=======
 #### The `edition` field (optional)
 
 You can opt in to a specific Rust Edition for your package with the
@@ -51,7 +49,6 @@
 targets/crates in the package, including test suites, benchmarks, binaries,
 examples, etc.
 
->>>>>>> 339d9f9c
 #### The `build` field (optional)
 
 This field specifies a file in the package root which is a [build script][1] for
@@ -735,6 +732,12 @@
 # stops it from generating a test harness. This is useful when the binary being
 # built manages the test runner itself.
 harness = true
+
+# If set then a target can be configured to use a different edition than the
+# `[package]` is configured to use, perhaps only compiling a library with the
+# 2018 edition or only compiling one unit test with the 2015 edition. By default
+# all targets are compiled with the edition specified in `[package]`.
+edition = '2015'
 ```
 
 The `[package]` also includes the optional `autobins`, `autoexamples`,
