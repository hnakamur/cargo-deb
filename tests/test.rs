extern crate cargo;
extern crate cargotest;
extern crate hamcrest;

use std::fs::File;
use std::io::prelude::*;
use std::str;

use cargotest::{sleep_ms, is_nightly};
use cargotest::support::{project, execs, basic_bin_manifest, basic_lib_manifest, cargo_exe};
use cargotest::support::paths::CargoPathExt;
use cargotest::support::registry::Package;
use hamcrest::{assert_that, existing_file, is_not};
use cargo::util::process;

#[test]
fn cargo_test_simple() {
    let p = project("foo")
        .file("Cargo.toml", &basic_bin_manifest("foo"))
        .file("src/main.rs", r#"
            fn hello() -> &'static str {
                "hello"
            }

            pub fn main() {
                println!("{}", hello())
            }

            #[test]
            fn test_hello() {
                assert_eq!(hello(), "hello")
            }"#);

    assert_that(p.cargo_process("build"), execs().with_status(0));
    assert_that(&p.bin("foo"), existing_file());

    assert_that(process(&p.bin("foo")),
                execs().with_status(0).with_stdout("hello\n"));

    assert_that(p.cargo("test"),
                execs().with_status(0).with_stderr(format!("\
[COMPILING] foo v0.5.0 ({})
[FINISHED] dev [unoptimized + debuginfo] target(s) in [..]
[RUNNING] target[/]debug[/]deps[/]foo-[..][EXE]", p.url()))
                       .with_stdout_contains("test test_hello ... ok"));
}

#[test]
fn cargo_test_release() {
    let p = project("foo")
        .file("Cargo.toml", r#"
            [package]
            name = "foo"
            authors = []
            version = "0.1.0"

            [dependencies]
            bar = { path = "bar" }
        "#)
        .file("src/lib.rs", r#"
            extern crate bar;
            pub fn foo() { bar::bar(); }

            #[test]
            fn test() { foo(); }
        "#)
        .file("tests/test.rs", r#"
            extern crate foo;

            #[test]
            fn test() { foo::foo(); }
        "#)
        .file("bar/Cargo.toml", r#"
            [package]
            name = "bar"
            version = "0.0.1"
            authors = []
        "#)
        .file("bar/src/lib.rs", "pub fn bar() {}");

    assert_that(p.cargo_process("test").arg("-v").arg("--release"),
                execs().with_status(0).with_stderr(format!("\
[COMPILING] bar v0.0.1 ({dir}/bar)
[RUNNING] [..] -C opt-level=3 [..]
[COMPILING] foo v0.1.0 ({dir})
[RUNNING] [..] -C opt-level=3 [..]
[RUNNING] [..] -C opt-level=3 [..]
[RUNNING] [..] -C opt-level=3 [..]
[FINISHED] release [optimized] target(s) in [..]
[RUNNING] `[..]target[/]release[/]deps[/]foo-[..][EXE]`
[RUNNING] `[..]target[/]release[/]deps[/]test-[..][EXE]`
[DOCTEST] foo
[RUNNING] `rustdoc --test [..]lib.rs[..]`", dir = p.url()))
                       .with_stdout_contains_n("test test ... ok", 2)
                       .with_stdout_contains("running 0 tests"));
}

#[test]
fn cargo_test_overflow_checks() {
    if !is_nightly() {
        return;
    }
    let p = project("foo")
        .file("Cargo.toml", r#"
            [package]
            name = "foo"
            version = "0.5.0"
            authors = []

            [[bin]]
            name = "foo"

            [profile.release]
            overflow-checks = true
            "#)
        .file("src/foo.rs", r#"
            use std::panic;
            pub fn main() {
                let r = panic::catch_unwind(|| {
                    [1, i32::max_value()].iter().sum::<i32>();
                });
                assert!(r.is_err());
            }"#);

    assert_that(p.cargo_process("build").arg("--release"),
                execs().with_status(0));
    assert_that(&p.release_bin("foo"), existing_file());

    assert_that(process(&p.release_bin("foo")),
                execs().with_status(0).with_stdout(""));
}

#[test]
fn cargo_test_verbose() {
    let p = project("foo")
        .file("Cargo.toml", &basic_bin_manifest("foo"))
        .file("src/main.rs", r#"
            fn main() {}
            #[test] fn test_hello() {}
        "#);

    assert_that(p.cargo_process("test").arg("-v").arg("hello"),
                execs().with_status(0).with_stderr(format!("\
[COMPILING] foo v0.5.0 ({url})
[RUNNING] `rustc [..] src[/]main.rs [..]`
[FINISHED] dev [unoptimized + debuginfo] target(s) in [..]
[RUNNING] `[..]target[/]debug[/]deps[/]foo-[..][EXE] hello`", url = p.url()))
                       .with_stdout_contains("test test_hello ... ok"));
}

#[test]
fn many_similar_names() {
    let p = project("foo")
        .file("Cargo.toml", r#"
            [package]
            name = "foo"
            version = "0.0.1"
            authors = []
        "#)
        .file("src/lib.rs", "
            pub fn foo() {}
            #[test] fn lib_test() {}
        ")
        .file("src/main.rs", "
            extern crate foo;
            fn main() {}
            #[test] fn bin_test() { foo::foo() }
        ")
        .file("tests/foo.rs", r#"
            extern crate foo;
            #[test] fn test_test() { foo::foo() }
        "#);

    let output = p.cargo_process("test").arg("-v").exec_with_output().unwrap();
    let output = str::from_utf8(&output.stdout).unwrap();
    assert!(output.contains("test bin_test"), "bin_test missing\n{}", output);
    assert!(output.contains("test lib_test"), "lib_test missing\n{}", output);
    assert!(output.contains("test test_test"), "test_test missing\n{}", output);
}

#[test]
fn cargo_test_failing_test_in_bin() {
    let p = project("foo")
        .file("Cargo.toml", &basic_bin_manifest("foo"))
        .file("src/main.rs", r#"
            fn hello() -> &'static str {
                "hello"
            }

            pub fn main() {
                println!("{}", hello())
            }

            #[test]
            fn test_hello() {
                assert_eq!(hello(), "nope")
            }"#);

    assert_that(p.cargo_process("build"), execs().with_status(0));
    assert_that(&p.bin("foo"), existing_file());

    assert_that(process(&p.bin("foo")),
                execs().with_status(0).with_stdout("hello\n"));

    assert_that(p.cargo("test"),
                execs().with_stderr(format!("\
[COMPILING] foo v0.5.0 ({url})
[FINISHED] dev [unoptimized + debuginfo] target(s) in [..]
[RUNNING] target[/]debug[/]deps[/]foo-[..][EXE]
[ERROR] test failed, to rerun pass '--bin foo'", url = p.url()))
                       .with_stdout_contains("
running 1 test
test test_hello ... FAILED

failures:

---- test_hello stdout ----
<tab>thread 'test_hello' panicked at 'assertion failed:[..]")
                       .with_stdout_contains("[..]`(left == right)`[..]")
                       .with_stdout_contains("[..]left: `\"hello\"`,[..]")
                       .with_stdout_contains("[..]right: `\"nope\"`[..]")
<<<<<<< HEAD
                       .with_stdout_contains("[..]src[/]foo.rs:12[..]")
=======
                       .with_stdout_contains("[..]src[/]main.rs:12[..]")
>>>>>>> 6084a2ba
                       .with_stdout_contains("\
failures:
    test_hello
")
                       .with_status(101));
}

#[test]
fn cargo_test_failing_test_in_test() {
    let p = project("foo")
        .file("Cargo.toml", &basic_bin_manifest("foo"))
        .file("src/main.rs", r#"
            pub fn main() {
                println!("hello");
            }"#)
        .file("tests/footest.rs", r#"
            #[test]
            fn test_hello() {
                assert!(false)
            }"#);

    assert_that(p.cargo_process("build"), execs().with_status(0));
    assert_that(&p.bin("foo"), existing_file());

    assert_that(process(&p.bin("foo")),
                execs().with_status(0).with_stdout("hello\n"));

    assert_that(p.cargo("test"),
                execs().with_stderr(format!("\
[COMPILING] foo v0.5.0 ({url})
[FINISHED] dev [unoptimized + debuginfo] target(s) in [..]
[RUNNING] target[/]debug[/]deps[/]foo-[..][EXE]
[RUNNING] target[/]debug[/]deps[/]footest-[..][EXE]
[ERROR] test failed, to rerun pass '--test footest'", url = p.url()))
                       .with_stdout_contains("running 0 tests")
                       .with_stdout_contains("\
running 1 test
test test_hello ... FAILED

failures:

---- test_hello stdout ----
<tab>thread 'test_hello' panicked at 'assertion failed: false', \
      tests[/]footest.rs:4[..]
")
                       .with_stdout_contains("\
failures:
    test_hello
")
                       .with_status(101));
}

#[test]
fn cargo_test_failing_test_in_lib() {
    let p = project("foo")
        .file("Cargo.toml", &basic_lib_manifest("foo"))
        .file("src/lib.rs", r#"
            #[test]
            fn test_hello() {
                assert!(false)
            }"#);

    assert_that(p.cargo_process("test"),
                execs().with_stderr(format!("\
[COMPILING] foo v0.5.0 ({url})
[FINISHED] dev [unoptimized + debuginfo] target(s) in [..]
[RUNNING] target[/]debug[/]deps[/]foo-[..][EXE]
[ERROR] test failed, to rerun pass '--lib'", url = p.url()))
                       .with_stdout_contains("\
test test_hello ... FAILED

failures:

---- test_hello stdout ----
<tab>thread 'test_hello' panicked at 'assertion failed: false', \
      src[/]lib.rs:4[..]
")
                       .with_stdout_contains("\
failures:
    test_hello
")
                       .with_status(101));
}


#[test]
fn test_with_lib_dep() {
    let p = project("foo")
        .file("Cargo.toml", r#"
            [project]
            name = "foo"
            version = "0.0.1"
            authors = []

            [[bin]]
            name = "baz"
            path = "src/main.rs"
        "#)
        .file("src/lib.rs", r#"
            ///
            /// ```rust
            /// extern crate foo;
            /// fn main() {
            ///     println!("{:?}", foo::foo());
            /// }
            /// ```
            ///
            pub fn foo(){}
            #[test] fn lib_test() {}
        "#)
        .file("src/main.rs", "
            extern crate foo;

            fn main() {}

            #[test]
            fn bin_test() {}
        ");

    assert_that(p.cargo_process("test"),
                execs().with_status(0).with_stderr(format!("\
[COMPILING] foo v0.0.1 ({})
[FINISHED] dev [unoptimized + debuginfo] target(s) in [..]
[RUNNING] target[/]debug[/]deps[/]foo-[..][EXE]
[RUNNING] target[/]debug[/]deps[/]baz-[..][EXE]
[DOCTEST] foo", p.url()))
                       .with_stdout_contains("test lib_test ... ok")
                       .with_stdout_contains("test bin_test ... ok")
                       .with_stdout_contains_n("test [..] ... ok", 3));
}

#[test]
fn test_with_deep_lib_dep() {
    let p = project("bar")
        .file("Cargo.toml", r#"
            [package]
            name = "bar"
            version = "0.0.1"
            authors = []

            [dependencies.foo]
            path = "../foo"
        "#)
        .file("src/lib.rs", "
            extern crate foo;
            /// ```
            /// bar::bar();
            /// ```
            pub fn bar() {}

            #[test]
            fn bar_test() {
                foo::foo();
            }
        ");
    let p2 = project("foo")
        .file("Cargo.toml", r#"
            [package]
            name = "foo"
            version = "0.0.1"
            authors = []
        "#)
        .file("src/lib.rs", "
            pub fn foo() {}

            #[test]
            fn foo_test() {}
        ");

    p2.build();
    assert_that(p.cargo_process("test"),
                execs().with_status(0)
                       .with_stderr(&format!("\
[COMPILING] foo v0.0.1 ([..])
[COMPILING] bar v0.0.1 ({dir})
[FINISHED] dev [unoptimized + debuginfo] target(s) in [..]
[RUNNING] target[..]
[DOCTEST] bar", dir = p.url()))
                       .with_stdout_contains("test bar_test ... ok")
                       .with_stdout_contains_n("test [..] ... ok", 2));
}

#[test]
fn external_test_explicit() {
    let p = project("foo")
        .file("Cargo.toml", r#"
            [project]
            name = "foo"
            version = "0.0.1"
            authors = []

            [[test]]
            name = "test"
            path = "src/test.rs"
        "#)
        .file("src/lib.rs", r#"
            pub fn get_hello() -> &'static str { "Hello" }

            #[test]
            fn internal_test() {}
        "#)
        .file("src/test.rs", r#"
            extern crate foo;

            #[test]
            fn external_test() { assert_eq!(foo::get_hello(), "Hello") }
        "#);

    assert_that(p.cargo_process("test"),
                execs().with_status(0).with_stderr(format!("\
[COMPILING] foo v0.0.1 ({})
[FINISHED] dev [unoptimized + debuginfo] target(s) in [..]
[RUNNING] target[/]debug[/]deps[/]foo-[..][EXE]
[RUNNING] target[/]debug[/]deps[/]test-[..][EXE]
[DOCTEST] foo", p.url()))
                       .with_stdout_contains("test internal_test ... ok")
                       .with_stdout_contains("test external_test ... ok")
                       .with_stdout_contains("running 0 tests"));
}

#[test]
fn external_test_named_test() {
    let p = project("foo")
        .file("Cargo.toml", r#"
            [project]
            name = "foo"
            version = "0.0.1"
            authors = []

            [[test]]
            name = "test"
        "#)
        .file("src/lib.rs", "")
        .file("tests/test.rs", r#"
            #[test]
            fn foo() { }
        "#);

    assert_that(p.cargo_process("test"),
                execs().with_status(0))
}

#[test]
fn external_test_implicit() {
    let p = project("foo")
        .file("Cargo.toml", r#"
            [project]
            name = "foo"
            version = "0.0.1"
            authors = []
        "#)
        .file("src/lib.rs", r#"
            pub fn get_hello() -> &'static str { "Hello" }

            #[test]
            fn internal_test() {}
        "#)
        .file("tests/external.rs", r#"
            extern crate foo;

            #[test]
            fn external_test() { assert_eq!(foo::get_hello(), "Hello") }
        "#);

    assert_that(p.cargo_process("test"),
                execs().with_status(0).with_stderr(format!("\
[COMPILING] foo v0.0.1 ({})
[FINISHED] dev [unoptimized + debuginfo] target(s) in [..]
[RUNNING] target[/]debug[/]deps[/]foo-[..][EXE]
[RUNNING] target[/]debug[/]deps[/]external-[..][EXE]
[DOCTEST] foo", p.url()))
                       .with_stdout_contains("test internal_test ... ok")
                       .with_stdout_contains("test external_test ... ok")
                       .with_stdout_contains("running 0 tests"));
}

#[test]
fn dont_run_examples() {
    let p = project("foo")
        .file("Cargo.toml", r#"
            [project]
            name = "foo"
            version = "0.0.1"
            authors = []
        "#)
        .file("src/lib.rs", r#"
        "#)
        .file("examples/dont-run-me-i-will-fail.rs", r#"
            fn main() { panic!("Examples should not be run by 'cargo test'"); }
        "#);
    assert_that(p.cargo_process("test"),
                execs().with_status(0));
}

#[test]
fn pass_through_command_line() {
    let p = project("foo")
        .file("Cargo.toml", r#"
            [package]
            name = "foo"
            version = "0.0.1"
            authors = []
        "#)
        .file("src/lib.rs", "
            #[test] fn foo() {}
            #[test] fn bar() {}
        ");

    assert_that(p.cargo_process("test").arg("bar"),
                execs().with_status(0)
                       .with_stderr(&format!("\
[COMPILING] foo v0.0.1 ({dir})
[FINISHED] dev [unoptimized + debuginfo] target(s) in [..]
[RUNNING] target[/]debug[/]deps[/]foo-[..][EXE]
[DOCTEST] foo", dir = p.url()))
                       .with_stdout_contains("test bar ... ok")
                       .with_stdout_contains("running 0 tests"));

    assert_that(p.cargo("test").arg("foo"),
                execs().with_status(0)
                       .with_stderr("\
[FINISHED] dev [unoptimized + debuginfo] target(s) in [..]
[RUNNING] target[/]debug[/]deps[/]foo-[..][EXE]
[DOCTEST] foo")
                       .with_stdout_contains("test foo ... ok")
                       .with_stdout_contains("running 0 tests"));
}

// Regression test for running cargo-test twice with
// tests in an rlib
#[test]
fn cargo_test_twice() {
    let p = project("test_twice")
        .file("Cargo.toml", &basic_lib_manifest("test_twice"))
        .file("src/test_twice.rs", r#"
            #![crate_type = "rlib"]

            #[test]
            fn dummy_test() { }
            "#);

    p.cargo_process("build");

    for _ in 0..2 {
        assert_that(p.cargo("test"),
                    execs().with_status(0));
    }
}

#[test]
fn lib_bin_same_name() {
    let p = project("foo")
        .file("Cargo.toml", r#"
            [project]
            name = "foo"
            version = "0.0.1"
            authors = []

            [lib]
            name = "foo"
            [[bin]]
            name = "foo"
        "#)
        .file("src/lib.rs", "
            #[test] fn lib_test() {}
        ")
        .file("src/main.rs", "
            extern crate foo;

            #[test]
            fn bin_test() {}
        ");

    assert_that(p.cargo_process("test"),
                execs().with_status(0).with_stderr(format!("\
[COMPILING] foo v0.0.1 ({})
[FINISHED] dev [unoptimized + debuginfo] target(s) in [..]
[RUNNING] target[/]debug[/]deps[/]foo-[..][EXE]
[RUNNING] target[/]debug[/]deps[/]foo-[..][EXE]
[DOCTEST] foo", p.url()))
                       .with_stdout_contains_n("test [..] ... ok", 2)
                       .with_stdout_contains("running 0 tests"));
}

#[test]
fn lib_with_standard_name() {
    let p = project("foo")
        .file("Cargo.toml", r#"
            [package]
            name = "syntax"
            version = "0.0.1"
            authors = []
        "#)
        .file("src/lib.rs", "
            /// ```
            /// syntax::foo();
            /// ```
            pub fn foo() {}

            #[test]
            fn foo_test() {}
        ")
        .file("tests/test.rs", "
            extern crate syntax;

            #[test]
            fn test() { syntax::foo() }
        ");

    assert_that(p.cargo_process("test"),
                execs().with_status(0)
                       .with_stderr(&format!("\
[COMPILING] syntax v0.0.1 ({dir})
[FINISHED] dev [unoptimized + debuginfo] target(s) in [..]
[RUNNING] target[/]debug[/]deps[/]syntax-[..][EXE]
[RUNNING] target[/]debug[/]deps[/]test-[..][EXE]
[DOCTEST] syntax", dir = p.url()))
                       .with_stdout_contains("test foo_test ... ok")
                       .with_stdout_contains("test test ... ok")
                       .with_stdout_contains_n("test [..] ... ok", 3));
}

#[test]
fn lib_with_standard_name2() {
    let p = project("foo")
        .file("Cargo.toml", r#"
            [package]
            name = "syntax"
            version = "0.0.1"
            authors = []

            [lib]
            name = "syntax"
            test = false
            doctest = false
        "#)
        .file("src/lib.rs", "
            pub fn foo() {}
        ")
        .file("src/main.rs", "
            extern crate syntax;

            fn main() {}

            #[test]
            fn test() { syntax::foo() }
        ");

    assert_that(p.cargo_process("test"),
                execs().with_status(0)
                       .with_stderr(&format!("\
[COMPILING] syntax v0.0.1 ({dir})
[FINISHED] dev [unoptimized + debuginfo] target(s) in [..]
[RUNNING] target[/]debug[/]deps[/]syntax-[..][EXE]", dir = p.url()))
                       .with_stdout_contains("test test ... ok"));
}

#[test]
fn lib_without_name() {
    let p = project("foo")
        .file("Cargo.toml", r#"
            [package]
            name = "syntax"
            version = "0.0.1"
            authors = []

            [lib]
            test = false
            doctest = false
        "#)
        .file("src/lib.rs", "
            pub fn foo() {}
        ")
        .file("src/main.rs", "
            extern crate syntax;

            fn main() {}

            #[test]
            fn test() { syntax::foo() }
        ");

    assert_that(p.cargo_process("test"),
                execs().with_status(0)
                       .with_stderr(&format!("\
[COMPILING] syntax v0.0.1 ({dir})
[FINISHED] dev [unoptimized + debuginfo] target(s) in [..]
[RUNNING] target[/]debug[/]deps[/]syntax-[..][EXE]", dir = p.url()))
                       .with_stdout_contains("test test ... ok"));
}

#[test]
fn bin_without_name() {
    let p = project("foo")
        .file("Cargo.toml", r#"
            [package]
            name = "syntax"
            version = "0.0.1"
            authors = []

            [lib]
            test = false
            doctest = false

            [[bin]]
            path = "src/main.rs"
        "#)
        .file("src/lib.rs", "
            pub fn foo() {}
        ")
        .file("src/main.rs", "
            extern crate syntax;

            fn main() {}

            #[test]
            fn test() { syntax::foo() }
        ");

    assert_that(p.cargo_process("test"),
                execs().with_status(101)
                       .with_stderr("\
[ERROR] failed to parse manifest at `[..]`

Caused by:
  binary target bin.name is required"));
}

#[test]
fn bench_without_name() {
    let p = project("foo")
        .file("Cargo.toml", r#"
            [package]
            name = "syntax"
            version = "0.0.1"
            authors = []

            [lib]
            test = false
            doctest = false

            [[bench]]
            path = "src/bench.rs"
        "#)
        .file("src/lib.rs", "
            pub fn foo() {}
        ")
        .file("src/main.rs", "
            extern crate syntax;

            fn main() {}

            #[test]
            fn test() { syntax::foo() }
        ")
        .file("src/bench.rs", "
            #![feature(test)]
            extern crate syntax;
            extern crate test;

            #[bench]
            fn external_bench(_b: &mut test::Bencher) {}
        ");

    assert_that(p.cargo_process("test"),
                execs().with_status(101)
                       .with_stderr("\
[ERROR] failed to parse manifest at `[..]`

Caused by:
  benchmark target bench.name is required"));
}

#[test]
fn test_without_name() {
    let p = project("foo")
        .file("Cargo.toml", r#"
            [package]
            name = "syntax"
            version = "0.0.1"
            authors = []

            [lib]
            test = false
            doctest = false

            [[test]]
            path = "src/test.rs"
        "#)
        .file("src/lib.rs", r#"
            pub fn foo() {}
            pub fn get_hello() -> &'static str { "Hello" }
        "#)
        .file("src/main.rs", "
            extern crate syntax;

            fn main() {}

            #[test]
            fn test() { syntax::foo() }
        ")
        .file("src/test.rs", r#"
            extern crate syntax;

            #[test]
            fn external_test() { assert_eq!(syntax::get_hello(), "Hello") }
        "#);

    assert_that(p.cargo_process("test"),
                execs().with_status(101)
                       .with_stderr("\
[ERROR] failed to parse manifest at `[..]`

Caused by:
  test target test.name is required"));
}

#[test]
fn example_without_name() {
    let p = project("foo")
        .file("Cargo.toml", r#"
            [package]
            name = "syntax"
            version = "0.0.1"
            authors = []

            [lib]
            test = false
            doctest = false

            [[example]]
            path = "examples/example.rs"
        "#)
        .file("src/lib.rs", "
            pub fn foo() {}
        ")
        .file("src/main.rs", "
            extern crate syntax;

            fn main() {}

            #[test]
            fn test() { syntax::foo() }
        ")
        .file("examples/example.rs", r#"
            extern crate syntax;

            fn main() {
                println!("example1");
            }
        "#);

    assert_that(p.cargo_process("test"),
                execs().with_status(101)
                       .with_stderr("\
[ERROR] failed to parse manifest at `[..]`

Caused by:
  example target example.name is required"));
}

#[test]
fn bin_there_for_integration() {
    let p = project("foo")
        .file("Cargo.toml", r#"
            [package]
            name = "foo"
            version = "0.0.1"
            authors = []
        "#)
        .file("src/main.rs", "
            fn main() { std::process::exit(101); }
            #[test] fn main_test() {}
        ")
        .file("tests/foo.rs", r#"
            use std::process::Command;
            #[test]
            fn test_test() {
                let status = Command::new("target/debug/foo").status().unwrap();
                assert_eq!(status.code(), Some(101));
            }
        "#);

    let output = p.cargo_process("test").arg("-v").exec_with_output().unwrap();
    let output = str::from_utf8(&output.stdout).unwrap();
    assert!(output.contains("main_test ... ok"), "no main_test\n{}", output);
    assert!(output.contains("test_test ... ok"), "no test_test\n{}", output);
}

#[test]
fn test_dylib() {
    let p = project("foo")
        .file("Cargo.toml", r#"
            [package]
            name = "foo"
            version = "0.0.1"
            authors = []

            [lib]
            name = "foo"
            crate_type = ["dylib"]

            [dependencies.bar]
            path = "bar"
        "#)
        .file("src/lib.rs", r#"
            extern crate bar as the_bar;

            pub fn bar() { the_bar::baz(); }

            #[test]
            fn foo() { bar(); }
        "#)
        .file("tests/test.rs", r#"
            extern crate foo as the_foo;

            #[test]
            fn foo() { the_foo::bar(); }
        "#)
        .file("bar/Cargo.toml", r#"
            [package]
            name = "bar"
            version = "0.0.1"
            authors = []

            [lib]
            name = "bar"
            crate_type = ["dylib"]
        "#)
        .file("bar/src/lib.rs", "
             pub fn baz() {}
        ");

    assert_that(p.cargo_process("test"),
                execs().with_status(0)
                       .with_stderr(&format!("\
[COMPILING] bar v0.0.1 ({dir}/bar)
[COMPILING] foo v0.0.1 ({dir})
[FINISHED] dev [unoptimized + debuginfo] target(s) in [..]
[RUNNING] target[/]debug[/]deps[/]foo-[..][EXE]
[RUNNING] target[/]debug[/]deps[/]test-[..][EXE]", dir = p.url()))
                       .with_stdout_contains_n("test foo ... ok", 2));

    p.root().move_into_the_past();
    assert_that(p.cargo("test"),
                execs().with_status(0)
                       .with_stderr("\
[FINISHED] dev [unoptimized + debuginfo] target(s) in [..]
[RUNNING] target[/]debug[/]deps[/]foo-[..][EXE]
[RUNNING] target[/]debug[/]deps[/]test-[..][EXE]")
                       .with_stdout_contains_n("test foo ... ok", 2));
}

#[test]
fn test_twice_with_build_cmd() {
    let p = project("foo")
        .file("Cargo.toml", r#"
            [package]
            name = "foo"
            version = "0.0.1"
            authors = []
            build = "build.rs"
        "#)
        .file("build.rs", "fn main() {}")
        .file("src/lib.rs", "
            #[test]
            fn foo() {}
        ");

    assert_that(p.cargo_process("test"),
                execs().with_status(0)
                       .with_stderr(&format!("\
[COMPILING] foo v0.0.1 ({dir})
[FINISHED] dev [unoptimized + debuginfo] target(s) in [..]
[RUNNING] target[/]debug[/]deps[/]foo-[..][EXE]
[DOCTEST] foo", dir = p.url()))
                       .with_stdout_contains("test foo ... ok")
                       .with_stdout_contains("running 0 tests"));

    assert_that(p.cargo("test"),
                execs().with_status(0)
                       .with_stderr("\
[FINISHED] dev [unoptimized + debuginfo] target(s) in [..]
[RUNNING] target[/]debug[/]deps[/]foo-[..][EXE]
[DOCTEST] foo")
                       .with_stdout_contains("test foo ... ok")
                       .with_stdout_contains("running 0 tests"));
}

#[test]
fn test_then_build() {
    let p = project("foo")
        .file("Cargo.toml", r#"
            [package]
            name = "foo"
            version = "0.0.1"
            authors = []
        "#)
        .file("src/lib.rs", "
            #[test]
            fn foo() {}
        ");

    assert_that(p.cargo_process("test"),
                execs().with_status(0)
                       .with_stderr(&format!("\
[COMPILING] foo v0.0.1 ({dir})
[FINISHED] dev [unoptimized + debuginfo] target(s) in [..]
[RUNNING] target[/]debug[/]deps[/]foo-[..][EXE]
[DOCTEST] foo", dir = p.url()))
                       .with_stdout_contains("test foo ... ok")
                       .with_stdout_contains("running 0 tests"));

    assert_that(p.cargo("build"),
                execs().with_status(0)
                       .with_stdout(""));
}

#[test]
fn test_no_run() {
    let p = project("foo")
        .file("Cargo.toml", r#"
            [package]
            name = "foo"
            version = "0.0.1"
            authors = []
        "#)
        .file("src/lib.rs", "
            #[test]
            fn foo() { panic!() }
        ");

    assert_that(p.cargo_process("test").arg("--no-run"),
                execs().with_status(0)
                       .with_stderr(&format!("\
[COMPILING] foo v0.0.1 ({dir})
[FINISHED] dev [unoptimized + debuginfo] target(s) in [..]
",
                       dir = p.url())));
}

#[test]
fn test_run_specific_bin_target() {
    let prj = project("foo")
        .file("Cargo.toml" , r#"
            [package]
            name = "foo"
            version = "0.0.1"
            authors = []

            [[bin]]
            name="bin1"
            path="src/bin1.rs"

            [[bin]]
            name="bin2"
            path="src/bin2.rs"
        "#)
        .file("src/bin1.rs", "#[test] fn test1() { }")
        .file("src/bin2.rs", "#[test] fn test2() { }");

    assert_that(prj.cargo_process("test").arg("--bin").arg("bin2"),
                execs().with_status(0)
                       .with_stderr(format!("\
[COMPILING] foo v0.0.1 ({dir})
[FINISHED] dev [unoptimized + debuginfo] target(s) in [..]
[RUNNING] target[/]debug[/]deps[/]bin2-[..][EXE]", dir = prj.url()))
                       .with_stdout_contains("test test2 ... ok"));
}

#[test]
fn test_run_implicit_bin_target() {
    let prj = project("foo")
        .file("Cargo.toml" , r#"
            [package]
            name = "foo"
            version = "0.0.1"
            authors = []

            [[bin]]
            name="mybin"
            path="src/mybin.rs"
        "#)
        .file("src/mybin.rs", "#[test] fn test_in_bin() { }
               fn main() { panic!(\"Don't execute me!\"); }")
        .file("tests/mytest.rs", "#[test] fn test_in_test() { }")
        .file("benches/mybench.rs", "#[test] fn test_in_bench() { }")
        .file("examples/myexm.rs", "#[test] fn test_in_exm() { }
               fn main() { panic!(\"Don't execute me!\"); }");

    assert_that(prj.cargo_process("test").arg("--bins"),
                execs().with_status(0)
                       .with_stderr(format!("\
[COMPILING] foo v0.0.1 ({dir})
[FINISHED] dev [unoptimized + debuginfo] target(s) in [..]
[RUNNING] target[/]debug[/]deps[/]mybin-[..][EXE]", dir = prj.url()))
                       .with_stdout_contains("test test_in_bin ... ok"));
}

#[test]
fn test_run_specific_test_target() {
    let prj = project("foo")
        .file("Cargo.toml" , r#"
            [package]
            name = "foo"
            version = "0.0.1"
            authors = []
        "#)
        .file("src/bin/a.rs", "fn main() { }")
        .file("src/bin/b.rs", "#[test] fn test_b() { } fn main() { }")
        .file("tests/a.rs", "#[test] fn test_a() { }")
        .file("tests/b.rs", "#[test] fn test_b() { }");

    assert_that(prj.cargo_process("test").arg("--test").arg("b"),
                execs().with_status(0)
                       .with_stderr(format!("\
[COMPILING] foo v0.0.1 ({dir})
[FINISHED] dev [unoptimized + debuginfo] target(s) in [..]
[RUNNING] target[/]debug[/]deps[/]b-[..][EXE]", dir = prj.url()))
                       .with_stdout_contains("test test_b ... ok"));
}

#[test]
fn test_run_implicit_test_target() {
    let prj = project("foo")
        .file("Cargo.toml" , r#"
            [package]
            name = "foo"
            version = "0.0.1"
            authors = []

            [[bin]]
            name="mybin"
            path="src/mybin.rs"
        "#)
        .file("src/mybin.rs", "#[test] fn test_in_bin() { }
               fn main() { panic!(\"Don't execute me!\"); }")
        .file("tests/mytest.rs", "#[test] fn test_in_test() { }")
        .file("benches/mybench.rs", "#[test] fn test_in_bench() { }")
        .file("examples/myexm.rs", "#[test] fn test_in_exm() { }
               fn main() { panic!(\"Don't execute me!\"); }");

    assert_that(prj.cargo_process("test").arg("--tests"),
                execs().with_status(0)
                       .with_stderr(format!("\
[COMPILING] foo v0.0.1 ({dir})
[FINISHED] dev [unoptimized + debuginfo] target(s) in [..]
[RUNNING] target[/]debug[/]deps[/]mytest-[..][EXE]", dir = prj.url()))
                       .with_stdout_contains("test test_in_test ... ok"));
}

#[test]
fn test_run_implicit_bench_target() {
    let prj = project("foo")
        .file("Cargo.toml" , r#"
            [package]
            name = "foo"
            version = "0.0.1"
            authors = []

            [[bin]]
            name="mybin"
            path="src/mybin.rs"
        "#)
        .file("src/mybin.rs", "#[test] fn test_in_bin() { }
               fn main() { panic!(\"Don't execute me!\"); }")
        .file("tests/mytest.rs", "#[test] fn test_in_test() { }")
        .file("benches/mybench.rs", "#[test] fn test_in_bench() { }")
        .file("examples/myexm.rs", "#[test] fn test_in_exm() { }
               fn main() { panic!(\"Don't execute me!\"); }");

    assert_that(prj.cargo_process("test").arg("--benches"),
                execs().with_status(0)
                       .with_stderr(format!("\
[COMPILING] foo v0.0.1 ({dir})
[FINISHED] dev [unoptimized + debuginfo] target(s) in [..]
[RUNNING] target[/]debug[/]deps[/]mybench-[..][EXE]", dir = prj.url()))
                       .with_stdout_contains("test test_in_bench ... ok"));
}

#[test]
fn test_run_implicit_example_target() {
    let prj = project("foo")
        .file("Cargo.toml" , r#"
            [package]
            name = "foo"
            version = "0.0.1"
            authors = []

            [[bin]]
            name="mybin"
            path="src/mybin.rs"
        "#)
        .file("src/mybin.rs", "#[test] fn test_in_bin() { }
               fn main() { panic!(\"Don't execute me!\"); }")
        .file("tests/mytest.rs", "#[test] fn test_in_test() { }")
        .file("benches/mybench.rs", "#[test] fn test_in_bench() { }")
        .file("examples/myexm.rs", "#[test] fn test_in_exm() { }
               fn main() { panic!(\"Don't execute me!\"); }");

    assert_that(prj.cargo_process("test").arg("--examples"),
                execs().with_status(0)
                       .with_stderr(format!("\
[COMPILING] foo v0.0.1 ({dir})
[FINISHED] dev [unoptimized + debuginfo] target(s) in [..]", dir = prj.url())));
}

#[test]
fn test_no_harness() {
    let p = project("foo")
        .file("Cargo.toml", r#"
            [package]
            name = "foo"
            version = "0.0.1"
            authors = []

            [[bin]]
            name = "foo"
            test = false

            [[test]]
            name = "bar"
            path = "foo.rs"
            harness = false
        "#)
        .file("src/main.rs", "fn main() {}")
        .file("foo.rs", "fn main() {}");

    assert_that(p.cargo_process("test").arg("--").arg("--nocapture"),
                execs().with_status(0)
                       .with_stderr(&format!("\
[COMPILING] foo v0.0.1 ({dir})
[FINISHED] dev [unoptimized + debuginfo] target(s) in [..]
[RUNNING] target[/]debug[/]deps[/]bar-[..][EXE]
",
                       dir = p.url())));
}

#[test]
fn selective_testing() {
    let p = project("foo")
        .file("Cargo.toml", r#"
            [package]
            name = "foo"
            version = "0.0.1"
            authors = []

            [dependencies.d1]
                path = "d1"
            [dependencies.d2]
                path = "d2"

            [lib]
                name = "foo"
                doctest = false
        "#)
        .file("src/lib.rs", "")
        .file("d1/Cargo.toml", r#"
            [package]
            name = "d1"
            version = "0.0.1"
            authors = []

            [lib]
                name = "d1"
                doctest = false
        "#)
        .file("d1/src/lib.rs", "")
        .file("d1/src/main.rs", "extern crate d1; fn main() {}")
        .file("d2/Cargo.toml", r#"
            [package]
            name = "d2"
            version = "0.0.1"
            authors = []

            [lib]
                name = "d2"
                doctest = false
        "#)
        .file("d2/src/lib.rs", "")
        .file("d2/src/main.rs", "extern crate d2; fn main() {}");
    p.build();

    println!("d1");
    assert_that(p.cargo("test").arg("-p").arg("d1"),
                execs().with_status(0)
                       .with_stderr(&format!("\
[COMPILING] d1 v0.0.1 ({dir}/d1)
[FINISHED] dev [unoptimized + debuginfo] target(s) in [..]
[RUNNING] target[/]debug[/]deps[/]d1-[..][EXE]
[RUNNING] target[/]debug[/]deps[/]d1-[..][EXE]", dir = p.url()))
                       .with_stdout_contains_n("running 0 tests", 2));

    println!("d2");
    assert_that(p.cargo("test").arg("-p").arg("d2"),
                execs().with_status(0)
                       .with_stderr(&format!("\
[COMPILING] d2 v0.0.1 ({dir}/d2)
[FINISHED] dev [unoptimized + debuginfo] target(s) in [..]
[RUNNING] target[/]debug[/]deps[/]d2-[..][EXE]
[RUNNING] target[/]debug[/]deps[/]d2-[..][EXE]", dir = p.url()))
                       .with_stdout_contains_n("running 0 tests", 2));

    println!("whole");
    assert_that(p.cargo("test"),
                execs().with_status(0)
                       .with_stderr(&format!("\
[COMPILING] foo v0.0.1 ({dir})
[FINISHED] dev [unoptimized + debuginfo] target(s) in [..]
[RUNNING] target[/]debug[/]deps[/]foo-[..][EXE]", dir = p.url()))
                       .with_stdout_contains("running 0 tests"));
}

#[test]
fn almost_cyclic_but_not_quite() {
    let p = project("a")
        .file("Cargo.toml", r#"
            [package]
            name = "a"
            version = "0.0.1"
            authors = []

            [dev-dependencies.b]
            path = "b"
            [dev-dependencies.c]
            path = "c"
        "#)
        .file("src/lib.rs", r#"
            #[cfg(test)] extern crate b;
            #[cfg(test)] extern crate c;
        "#)
        .file("b/Cargo.toml", r#"
            [package]
            name = "b"
            version = "0.0.1"
            authors = []

            [dependencies.a]
            path = ".."
        "#)
        .file("b/src/lib.rs", r#"
            extern crate a;
        "#)
        .file("c/Cargo.toml", r#"
            [package]
            name = "c"
            version = "0.0.1"
            authors = []
        "#)
        .file("c/src/lib.rs", "");

    assert_that(p.cargo_process("build"), execs().with_status(0));
    assert_that(p.cargo("test"),
                execs().with_status(0));
}

#[test]
fn build_then_selective_test() {
    let p = project("a")
        .file("Cargo.toml", r#"
            [package]
            name = "a"
            version = "0.0.1"
            authors = []

            [dependencies.b]
            path = "b"
        "#)
        .file("src/lib.rs", "extern crate b;")
        .file("src/main.rs", "extern crate b; extern crate a; fn main() {}")
        .file("b/Cargo.toml", r#"
            [package]
            name = "b"
            version = "0.0.1"
            authors = []
        "#)
        .file("b/src/lib.rs", "");

    assert_that(p.cargo_process("build"), execs().with_status(0));
    p.root().move_into_the_past();
    assert_that(p.cargo("test").arg("-p").arg("b"),
                execs().with_status(0));
}

#[test]
fn example_dev_dep() {
    let p = project("foo")
        .file("Cargo.toml", r#"
            [project]
            name = "foo"
            version = "0.0.1"
            authors = []

            [dev-dependencies.bar]
            path = "bar"
        "#)
        .file("src/lib.rs", r#"
        "#)
        .file("examples/e1.rs", r#"
            extern crate bar;
            fn main() { }
        "#)
        .file("bar/Cargo.toml", r#"
            [package]
            name = "bar"
            version = "0.0.1"
            authors = []
        "#)
        .file("bar/src/lib.rs", r#"
            // make sure this file takes awhile to compile
            macro_rules! f0( () => (1) );
            macro_rules! f1( () => ({(f0!()) + (f0!())}) );
            macro_rules! f2( () => ({(f1!()) + (f1!())}) );
            macro_rules! f3( () => ({(f2!()) + (f2!())}) );
            macro_rules! f4( () => ({(f3!()) + (f3!())}) );
            macro_rules! f5( () => ({(f4!()) + (f4!())}) );
            macro_rules! f6( () => ({(f5!()) + (f5!())}) );
            macro_rules! f7( () => ({(f6!()) + (f6!())}) );
            macro_rules! f8( () => ({(f7!()) + (f7!())}) );
            pub fn bar() {
                f8!();
            }
        "#);
    assert_that(p.cargo_process("test"),
                execs().with_status(0));
    assert_that(p.cargo("run")
                 .arg("--example").arg("e1").arg("--release").arg("-v"),
                execs().with_status(0));
}

#[test]
fn selective_testing_with_docs() {
    let p = project("foo")
        .file("Cargo.toml", r#"
            [package]
            name = "foo"
            version = "0.0.1"
            authors = []

            [dependencies.d1]
                path = "d1"
        "#)
        .file("src/lib.rs", r#"
            /// ```
            /// not valid rust
            /// ```
            pub fn foo() {}
        "#)
        .file("d1/Cargo.toml", r#"
            [package]
            name = "d1"
            version = "0.0.1"
            authors = []

            [lib]
            name = "d1"
            path = "d1.rs"
        "#)
        .file("d1/d1.rs", "");
    p.build();

    assert_that(p.cargo("test").arg("-p").arg("d1"),
                execs().with_status(0)
                       .with_stderr(&format!("\
[COMPILING] d1 v0.0.1 ({dir}/d1)
[FINISHED] dev [unoptimized + debuginfo] target(s) in [..]
[RUNNING] target[/]debug[/]deps[/]d1[..][EXE]
[DOCTEST] d1", dir = p.url()))
                       .with_stdout_contains_n("running 0 tests", 2));
}

#[test]
fn example_bin_same_name() {
    let p = project("foo")
        .file("Cargo.toml", r#"
            [package]
            name = "foo"
            version = "0.0.1"
            authors = []
        "#)
        .file("src/bin/foo.rs", r#"fn main() { println!("bin"); }"#)
        .file("examples/foo.rs", r#"fn main() { println!("example"); }"#);

    assert_that(p.cargo_process("test").arg("--no-run").arg("-v"),
                execs().with_status(0)
                       .with_stderr(&format!("\
[COMPILING] foo v0.0.1 ({dir})
[RUNNING] `rustc [..]`
[RUNNING] `rustc [..]`
[FINISHED] dev [unoptimized + debuginfo] target(s) in [..]
", dir = p.url())));

    assert_that(&p.bin("foo"), is_not(existing_file()));
    assert_that(&p.bin("examples/foo"), existing_file());

    assert_that(p.process(&p.bin("examples/foo")),
                execs().with_status(0).with_stdout("example\n"));

    assert_that(p.cargo("run"),
                execs().with_status(0)
                       .with_stderr("\
[COMPILING] foo v0.0.1 ([..])
[FINISHED] dev [unoptimized + debuginfo] target(s) in [..]
[RUNNING] [..]")
                       .with_stdout("\
bin
"));
    assert_that(&p.bin("foo"), existing_file());
}

#[test]
fn test_with_example_twice() {
    let p = project("foo")
        .file("Cargo.toml", r#"
            [package]
            name = "foo"
            version = "0.0.1"
            authors = []
        "#)
        .file("src/bin/foo.rs", r#"fn main() { println!("bin"); }"#)
        .file("examples/foo.rs", r#"fn main() { println!("example"); }"#);

    println!("first");
    assert_that(p.cargo_process("test").arg("-v"),
                execs().with_status(0));
    assert_that(&p.bin("examples/foo"), existing_file());
    println!("second");
    assert_that(p.cargo("test").arg("-v"),
                execs().with_status(0));
    assert_that(&p.bin("examples/foo"), existing_file());
}

#[test]
fn example_with_dev_dep() {
    let p = project("foo")
        .file("Cargo.toml", r#"
            [package]
            name = "foo"
            version = "0.0.1"
            authors = []

            [lib]
            name = "foo"
            test = false
            doctest = false

            [dev-dependencies.a]
            path = "a"
        "#)
        .file("src/lib.rs", "")
        .file("examples/ex.rs", "extern crate a; fn main() {}")
        .file("a/Cargo.toml", r#"
            [package]
            name = "a"
            version = "0.0.1"
            authors = []
        "#)
        .file("a/src/lib.rs", "");

    assert_that(p.cargo_process("test").arg("-v"),
                execs().with_status(0)
                       .with_stderr("\
[..]
[..]
[..]
[..]
[RUNNING] `rustc --crate-name ex [..] --extern a=[..]`
[FINISHED] dev [unoptimized + debuginfo] target(s) in [..]
"));
}

#[test]
fn bin_is_preserved() {
    let p = project("foo")
        .file("Cargo.toml", r#"
            [package]
            name = "foo"
            version = "0.0.1"
            authors = []
        "#)
        .file("src/lib.rs", "")
        .file("src/main.rs", "fn main() {}");

    assert_that(p.cargo_process("build").arg("-v"),
                execs().with_status(0));
    assert_that(&p.bin("foo"), existing_file());

    println!("testing");
    assert_that(p.cargo("test").arg("-v"),
                execs().with_status(0));
    assert_that(&p.bin("foo"), existing_file());
}

#[test]
fn bad_example() {
    let p = project("foo")
        .file("Cargo.toml", r#"
            [package]
            name = "foo"
            version = "0.0.1"
            authors = []
        "#)
        .file("src/lib.rs", "");
    p.build();

    assert_that(p.cargo("run").arg("--example").arg("foo"),
                execs().with_status(101).with_stderr("\
[ERROR] no example target named `foo`
"));
    assert_that(p.cargo("run").arg("--bin").arg("foo"),
                execs().with_status(101).with_stderr("\
[ERROR] no bin target named `foo`
"));
}

#[test]
fn doctest_feature() {
    let p = project("foo")
        .file("Cargo.toml", r#"
            [package]
            name = "foo"
            version = "0.0.1"
            authors = []
            [features]
            bar = []
        "#)
        .file("src/lib.rs", r#"
            /// ```rust
            /// assert_eq!(foo::foo(), 1);
            /// ```
            #[cfg(feature = "bar")]
            pub fn foo() -> i32 { 1 }
        "#);

    assert_that(p.cargo_process("test").arg("--features").arg("bar"),
                execs().with_status(0)
                       .with_stderr("\
[COMPILING] foo [..]
[FINISHED] dev [unoptimized + debuginfo] target(s) in [..]
[RUNNING] target[/]debug[/]deps[/]foo[..][EXE]
[DOCTEST] foo")
                       .with_stdout_contains("running 0 tests")
                       .with_stdout_contains("test [..] ... ok"));
}

#[test]
fn dashes_to_underscores() {
    let p = project("foo")
        .file("Cargo.toml", r#"
            [package]
            name = "foo-bar"
            version = "0.0.1"
            authors = []
        "#)
        .file("src/lib.rs", r#"
            /// ```
            /// assert_eq!(foo_bar::foo(), 1);
            /// ```
            pub fn foo() -> i32 { 1 }
        "#);

    assert_that(p.cargo_process("test").arg("-v"),
                execs().with_status(0));
}

#[test]
fn doctest_dev_dep() {
    let p = project("foo")
        .file("Cargo.toml", r#"
            [package]
            name = "foo"
            version = "0.0.1"
            authors = []

            [dev-dependencies]
            b = { path = "b" }
        "#)
        .file("src/lib.rs", r#"
            /// ```
            /// extern crate b;
            /// ```
            pub fn foo() {}
        "#)
        .file("b/Cargo.toml", r#"
            [package]
            name = "b"
            version = "0.0.1"
            authors = []
        "#)
        .file("b/src/lib.rs", "");

    assert_that(p.cargo_process("test").arg("-v"),
                execs().with_status(0));
}

#[test]
fn filter_no_doc_tests() {
    let p = project("foo")
        .file("Cargo.toml", r#"
            [package]
            name = "foo"
            version = "0.0.1"
            authors = []
        "#)
        .file("src/lib.rs", r#"
            /// ```
            /// extern crate b;
            /// ```
            pub fn foo() {}
        "#)
        .file("tests/foo.rs", "");

    assert_that(p.cargo_process("test").arg("--test=foo"),
                execs().with_status(0).with_stderr("\
[COMPILING] foo v0.0.1 ([..])
[FINISHED] dev [unoptimized + debuginfo] target(s) in [..]
[RUNNING] target[/]debug[/]deps[/]foo[..][EXE]")
                       .with_stdout_contains("running 0 tests"));
}

#[test]
fn dylib_doctest() {
    let p = project("foo")
        .file("Cargo.toml", r#"
            [package]
            name = "foo"
            version = "0.0.1"
            authors = []

            [lib]
            name = "foo"
            crate-type = ["rlib", "dylib"]
            test = false
        "#)
        .file("src/lib.rs", r#"
            /// ```
            /// foo::foo();
            /// ```
            pub fn foo() {}
        "#);

    assert_that(p.cargo_process("test"),
                execs().with_status(0).with_stderr("\
[COMPILING] foo v0.0.1 ([..])
[FINISHED] dev [unoptimized + debuginfo] target(s) in [..]
[DOCTEST] foo")
                       .with_stdout_contains("test [..] ... ok"));
}

#[test]
fn dylib_doctest2() {
    // can't doctest dylibs as they're statically linked together
    let p = project("foo")
        .file("Cargo.toml", r#"
            [package]
            name = "foo"
            version = "0.0.1"
            authors = []

            [lib]
            name = "foo"
            crate-type = ["dylib"]
            test = false
        "#)
        .file("src/lib.rs", r#"
            /// ```
            /// foo::foo();
            /// ```
            pub fn foo() {}
        "#);

    assert_that(p.cargo_process("test"),
                execs().with_status(0).with_stdout(""));
}

#[test]
fn cyclic_dev_dep_doc_test() {
    let p = project("foo")
        .file("Cargo.toml", r#"
            [package]
            name = "foo"
            version = "0.0.1"
            authors = []

            [dev-dependencies]
            bar = { path = "bar" }
        "#)
        .file("src/lib.rs", r#"
            //! ```
            //! extern crate bar;
            //! ```
        "#)
        .file("bar/Cargo.toml", r#"
            [package]
            name = "bar"
            version = "0.0.1"
            authors = []

            [dependencies]
            foo = { path = ".." }
        "#)
        .file("bar/src/lib.rs", r#"
            extern crate foo;
        "#);
    assert_that(p.cargo_process("test"),
                execs().with_status(0).with_stderr("\
[COMPILING] foo v0.0.1 ([..])
[COMPILING] bar v0.0.1 ([..])
[FINISHED] dev [unoptimized + debuginfo] target(s) in [..]
[RUNNING] target[/]debug[/]deps[/]foo[..][EXE]
[DOCTEST] foo")
                       .with_stdout_contains("running 0 tests")
                       .with_stdout_contains("test [..] ... ok"));
}

#[test]
fn dev_dep_with_build_script() {
    let p = project("foo")
        .file("Cargo.toml", r#"
            [package]
            name = "foo"
            version = "0.0.1"
            authors = []

            [dev-dependencies]
            bar = { path = "bar" }
        "#)
        .file("src/lib.rs", "")
        .file("examples/foo.rs", "fn main() {}")
        .file("bar/Cargo.toml", r#"
            [package]
            name = "bar"
            version = "0.0.1"
            authors = []
            build = "build.rs"
        "#)
        .file("bar/src/lib.rs", "")
        .file("bar/build.rs", "fn main() {}");
    assert_that(p.cargo_process("test"),
                execs().with_status(0));
}

#[test]
fn no_fail_fast() {
    let p = project("foo")
        .file("Cargo.toml", r#"
            [package]
            name = "foo"
            version = "0.0.1"
            authors = []
        "#)
        .file("src/lib.rs", r#"
        pub fn add_one(x: i32) -> i32{
            x + 1
        }

        /// ```rust
        /// use foo::sub_one;
        /// assert_eq!(sub_one(101), 100);
        /// ```
        pub fn sub_one(x: i32) -> i32{
            x - 1
        }
        "#)
        .file("tests/test_add_one.rs", r#"
        extern crate foo;
        use foo::*;

        #[test]
        fn add_one_test() {
            assert_eq!(add_one(1), 2);
        }

        #[test]
        fn fail_add_one_test() {
            assert_eq!(add_one(1), 1);
        }
        "#)
        .file("tests/test_sub_one.rs", r#"
        extern crate foo;
        use foo::*;

        #[test]
        fn sub_one_test() {
            assert_eq!(sub_one(1), 0);
        }
        "#);
    assert_that(p.cargo_process("test").arg("--no-fail-fast"),
                execs().with_status(101)
                       .with_stderr_contains("\
[COMPILING] foo v0.0.1 ([..])
[FINISHED] dev [unoptimized + debuginfo] target(s) in [..]
[RUNNING] target[/]debug[/]deps[/]foo-[..][EXE]
[RUNNING] target[/]debug[/]deps[/]test_add_one-[..][EXE]")
                       .with_stdout_contains("running 0 tests")
                       .with_stderr_contains("\
[RUNNING] target[/]debug[/]deps[/]test_sub_one-[..][EXE]
[DOCTEST] foo")
                       .with_stdout_contains("test result: FAILED. [..]")
                       .with_stdout_contains("test sub_one_test ... ok")
                       .with_stdout_contains_n("test [..] ... ok", 3));
}

#[test]
fn test_multiple_packages() {
    let p = project("foo")
        .file("Cargo.toml", r#"
            [package]
            name = "foo"
            version = "0.0.1"
            authors = []

            [dependencies.d1]
                path = "d1"
            [dependencies.d2]
                path = "d2"

            [lib]
                name = "foo"
                doctest = false
        "#)
        .file("src/lib.rs", "")
        .file("d1/Cargo.toml", r#"
            [package]
            name = "d1"
            version = "0.0.1"
            authors = []

            [lib]
                name = "d1"
                doctest = false
        "#)
        .file("d1/src/lib.rs", "")
        .file("d2/Cargo.toml", r#"
            [package]
            name = "d2"
            version = "0.0.1"
            authors = []

            [lib]
                name = "d2"
                doctest = false
        "#)
        .file("d2/src/lib.rs", "");
    p.build();

    assert_that(p.cargo("test").arg("-p").arg("d1").arg("-p").arg("d2"),
                execs().with_status(0)
                       .with_stderr_contains("\
[RUNNING] target[/]debug[/]deps[/]d1-[..][EXE]")
                       .with_stderr_contains("\
[RUNNING] target[/]debug[/]deps[/]d2-[..][EXE]")
                       .with_stdout_contains_n("running 0 tests", 2));
}

#[test]
fn bin_does_not_rebuild_tests() {
    let p = project("foo")
        .file("Cargo.toml", r#"
            [package]
            name = "foo"
            version = "0.0.1"
            authors = []
        "#)
        .file("src/lib.rs", "")
        .file("src/main.rs", "fn main() {}")
        .file("tests/foo.rs", "");
    p.build();

    assert_that(p.cargo("test").arg("-v"),
                execs().with_status(0));

    sleep_ms(1000);
    File::create(&p.root().join("src/main.rs")).unwrap()
         .write_all(b"fn main() { 3; }").unwrap();

    assert_that(p.cargo("test").arg("-v").arg("--no-run"),
                execs().with_status(0)
                       .with_stderr("\
[COMPILING] foo v0.0.1 ([..])
[RUNNING] `rustc [..] src[/]main.rs [..]`
[RUNNING] `rustc [..] src[/]main.rs [..]`
[FINISHED] dev [unoptimized + debuginfo] target(s) in [..]
"));
}

#[test]
fn selective_test_wonky_profile() {
    let p = project("foo")
        .file("Cargo.toml", r#"
            [package]
            name = "foo"
            version = "0.0.1"
            authors = []

            [profile.release]
            opt-level = 2

            [dependencies]
            a = { path = "a" }
        "#)
        .file("src/lib.rs", "")
        .file("a/Cargo.toml", r#"
            [package]
            name = "a"
            version = "0.0.1"
            authors = []
        "#)
        .file("a/src/lib.rs", "");
    p.build();

    assert_that(p.cargo("test").arg("-v").arg("--no-run").arg("--release")
                 .arg("-p").arg("foo").arg("-p").arg("a"),
                execs().with_status(0));
}

#[test]
fn selective_test_optional_dep() {
    let p = project("foo")
        .file("Cargo.toml", r#"
            [package]
            name = "foo"
            version = "0.0.1"
            authors = []

            [dependencies]
            a = { path = "a", optional = true }
        "#)
        .file("src/lib.rs", "")
        .file("a/Cargo.toml", r#"
            [package]
            name = "a"
            version = "0.0.1"
            authors = []
        "#)
        .file("a/src/lib.rs", "");
    p.build();

    assert_that(p.cargo("test").arg("-v").arg("--no-run")
                 .arg("--features").arg("a").arg("-p").arg("a"),
                execs().with_status(0).with_stderr("\
[COMPILING] a v0.0.1 ([..])
[RUNNING] `rustc [..] a[/]src[/]lib.rs [..]`
[RUNNING] `rustc [..] a[/]src[/]lib.rs [..]`
[FINISHED] dev [unoptimized + debuginfo] target(s) in [..]
"));
}

#[test]
fn only_test_docs() {
    let p = project("foo")
        .file("Cargo.toml", r#"
            [package]
            name = "foo"
            version = "0.0.1"
            authors = []
        "#)
        .file("src/lib.rs", r#"
            #[test]
            fn foo() {
                let a: u32 = "hello";
            }

            /// ```
            /// foo::bar();
            /// println!("ok");
            /// ```
            pub fn bar() {
            }
        "#)
        .file("tests/foo.rs", "this is not rust");
    p.build();

    assert_that(p.cargo("test").arg("--doc"),
                execs().with_status(0)
                       .with_stderr("\
[COMPILING] foo v0.0.1 ([..])
[FINISHED] dev [unoptimized + debuginfo] target(s) in [..]
[DOCTEST] foo")
                       .with_stdout_contains("test [..] ... ok"));
}

#[test]
fn test_panic_abort_with_dep() {
    let p = project("foo")
        .file("Cargo.toml", r#"
            [package]
            name = "foo"
            version = "0.0.1"
            authors = []

            [dependencies]
            bar = { path = "bar" }

            [profile.dev]
            panic = 'abort'
        "#)
        .file("src/lib.rs", r#"
            extern crate bar;

            #[test]
            fn foo() {}
        "#)
        .file("bar/Cargo.toml", r#"
            [package]
            name = "bar"
            version = "0.0.1"
            authors = []
        "#)
        .file("bar/src/lib.rs", "");
    assert_that(p.cargo_process("test").arg("-v"),
                execs().with_status(0));
}

#[test]
fn cfg_test_even_with_no_harness() {
    let p = project("foo")
        .file("Cargo.toml", r#"
            [package]
            name = "foo"
            version = "0.0.1"
            authors = []

            [lib]
            harness = false
            doctest = false
        "#)
        .file("src/lib.rs", r#"
            #[cfg(test)]
            fn main() {
                println!("hello!");
            }
        "#);
    assert_that(p.cargo_process("test").arg("-v"),
                execs().with_status(0)
                       .with_stdout("hello!\n")
                       .with_stderr("\
[COMPILING] foo v0.0.1 ([..])
[RUNNING] `rustc [..]`
[FINISHED] dev [unoptimized + debuginfo] target(s) in [..]
[RUNNING] `[..]`
"));
}

#[test]
fn panic_abort_multiple() {
    let p = project("foo")
        .file("Cargo.toml", r#"
            [package]
            name = "foo"
            version = "0.0.1"
            authors = []

            [dependencies]
            a = { path = "a" }

            [profile.release]
            panic = 'abort'
        "#)
        .file("src/lib.rs", "extern crate a;")
        .file("a/Cargo.toml", r#"
            [package]
            name = "a"
            version = "0.0.1"
            authors = []
        "#)
        .file("a/src/lib.rs", "");
    assert_that(p.cargo_process("test")
                 .arg("--release").arg("-v")
                 .arg("-p").arg("foo")
                 .arg("-p").arg("a"),
                execs().with_status(0));
}

#[test]
fn pass_correct_cfgs_flags_to_rustdoc() {
    let p = project("foo")
        .file("Cargo.toml", r#"
            [package]
            name = "foo"
            version = "0.1.0"
            authors = []

            [features]
            default = ["feature_a/default"]
            nightly = ["feature_a/nightly"]

            [dependencies.feature_a]
            path = "libs/feature_a"
            default-features = false
        "#)
        .file("src/lib.rs", r#"
            #[cfg(test)]
            mod tests {
                #[test]
                fn it_works() {
                  assert!(true);
                }
            }
        "#)
        .file("libs/feature_a/Cargo.toml", r#"
            [package]
            name = "feature_a"
            version = "0.1.0"
            authors = []

            [features]
            default = ["mock_serde_codegen"]
            nightly = ["mock_serde_derive"]

            [dependencies]
            mock_serde_derive = { path = "../mock_serde_derive", optional = true }

            [build-dependencies]
            mock_serde_codegen = { path = "../mock_serde_codegen", optional = true }
        "#)
        .file("libs/feature_a/src/lib.rs", r#"
            #[cfg(feature = "mock_serde_derive")]
            const MSG: &'static str = "This is safe";

            #[cfg(feature = "mock_serde_codegen")]
            const MSG: &'static str = "This is risky";

            pub fn get() -> &'static str {
                MSG
            }
        "#)
        .file("libs/mock_serde_derive/Cargo.toml", r#"
            [package]
            name = "mock_serde_derive"
            version = "0.1.0"
            authors = []
        "#)
        .file("libs/mock_serde_derive/src/lib.rs", "")
        .file("libs/mock_serde_codegen/Cargo.toml", r#"
                [package]
                name = "mock_serde_codegen"
                version = "0.1.0"
                authors = []
            "#)
        .file("libs/mock_serde_codegen/src/lib.rs", "");
    p.build();

    assert_that(p.cargo("test")
                .arg("--package").arg("feature_a")
                .arg("--verbose"),
                execs().with_status(0)
                       .with_stderr_contains("\
[DOCTEST] feature_a
[RUNNING] `rustdoc --test [..]mock_serde_codegen[..]`"));

    assert_that(p.cargo("test")
                .arg("--verbose"),
                execs().with_status(0)
                       .with_stderr_contains("\
[DOCTEST] foo
[RUNNING] `rustdoc --test [..]feature_a[..]`"));
}

#[test]
fn test_release_ignore_panic() {
    let p = project("foo")
        .file("Cargo.toml", r#"
            [package]
            name = "foo"
            version = "0.0.1"
            authors = []

            [dependencies]
            a = { path = "a" }

            [profile.test]
            panic = 'abort'
            [profile.release]
            panic = 'abort'
        "#)
        .file("src/lib.rs", "extern crate a;")
        .file("a/Cargo.toml", r#"
            [package]
            name = "a"
            version = "0.0.1"
            authors = []
        "#)
        .file("a/src/lib.rs", "");
    p.build();
    println!("test");
    assert_that(p.cargo("test").arg("-v"), execs().with_status(0));
    println!("bench");
    assert_that(p.cargo("bench").arg("-v"), execs().with_status(0));
}

#[test]
fn test_many_with_features() {
    let p = project("foo")
        .file("Cargo.toml", r#"
            [package]
            name = "foo"
            version = "0.0.1"
            authors = []

            [dependencies]
            a = { path = "a" }

            [features]
            foo = []

            [workspace]
        "#)
        .file("src/lib.rs", "")
        .file("a/Cargo.toml", r#"
            [package]
            name = "a"
            version = "0.0.1"
            authors = []
        "#)
        .file("a/src/lib.rs", "");

    assert_that(p.cargo_process("test").arg("-v")
                 .arg("-p").arg("a")
                 .arg("-p").arg("foo")
                 .arg("--features").arg("foo"),
                execs().with_status(0));
}

#[test]
fn test_all_workspace() {
    let p = project("foo")
        .file("Cargo.toml", r#"
            [project]
            name = "foo"
            version = "0.1.0"

            [dependencies]
            bar = { path = "bar" }

            [workspace]
        "#)
        .file("src/main.rs", r#"
            #[test]
            fn foo_test() {}
        "#)
        .file("bar/Cargo.toml", r#"
            [project]
            name = "bar"
            version = "0.1.0"
        "#)
        .file("bar/src/lib.rs", r#"
            #[test]
            fn bar_test() {}
        "#);

    assert_that(p.cargo_process("test")
                 .arg("--all"),
                execs().with_status(0)
                       .with_stdout_contains("test foo_test ... ok")
                       .with_stdout_contains("test bar_test ... ok"));
}

#[test]
fn test_all_exclude() {
    let p = project("foo")
        .file("Cargo.toml", r#"
            [project]
            name = "foo"
            version = "0.1.0"

            [workspace]
            members = ["bar", "baz"]
        "#)
        .file("src/main.rs", r#"
            fn main() {}
        "#)
        .file("bar/Cargo.toml", r#"
            [project]
            name = "bar"
            version = "0.1.0"
        "#)
        .file("bar/src/lib.rs", r#"
            #[test]
            pub fn bar() {}
        "#)
        .file("baz/Cargo.toml", r#"
            [project]
            name = "baz"
            version = "0.1.0"
        "#)
        .file("baz/src/lib.rs", r#"
            #[test]
            pub fn baz() {
                assert!(false);
            }
        "#);

    assert_that(p.cargo_process("test")
                    .arg("--all")
                    .arg("--exclude")
                    .arg("baz"),
                execs().with_status(0)
                    .with_stdout_contains("running 1 test
test bar ... ok"));
}

#[test]
fn test_all_virtual_manifest() {
    let p = project("workspace")
        .file("Cargo.toml", r#"
            [workspace]
            members = ["a", "b"]
        "#)
        .file("a/Cargo.toml", r#"
            [project]
            name = "a"
            version = "0.1.0"
        "#)
        .file("a/src/lib.rs", r#"
            #[test]
            fn a() {}
        "#)
        .file("b/Cargo.toml", r#"
            [project]
            name = "b"
            version = "0.1.0"
        "#)
        .file("b/src/lib.rs", r#"
            #[test]
            fn b() {}
        "#);

    assert_that(p.cargo_process("test")
                 .arg("--all"),
                execs().with_status(0)
                       .with_stdout_contains("test a ... ok")
                       .with_stdout_contains("test b ... ok"));
}

#[test]
fn test_all_member_dependency_same_name() {
    let p = project("workspace")
        .file("Cargo.toml", r#"
            [workspace]
            members = ["a"]
        "#)
        .file("a/Cargo.toml", r#"
            [project]
            name = "a"
            version = "0.1.0"

            [dependencies]
            a = "0.1.0"
        "#)
        .file("a/src/lib.rs", r#"
            #[test]
            fn a() {}
        "#);

    Package::new("a", "0.1.0").publish();

    assert_that(p.cargo_process("test")
                 .arg("--all"),
                execs().with_status(0)
                       .with_stdout_contains("test a ... ok"));
}

#[test]
fn doctest_only_with_dev_dep() {
    let p = project("workspace")
        .file("Cargo.toml", r#"
            [project]
            name = "a"
            version = "0.1.0"

            [dev-dependencies]
            b = { path = "b" }
        "#)
        .file("src/lib.rs", r#"
            /// ```
            /// extern crate b;
            ///
            /// b::b();
            /// ```
            pub fn a() {}
        "#)
        .file("b/Cargo.toml", r#"
            [project]
            name = "b"
            version = "0.1.0"
        "#)
        .file("b/src/lib.rs", r#"
            pub fn b() {}
        "#);

    assert_that(p.cargo_process("test").arg("--doc").arg("-v"),
                execs().with_status(0));
}

#[test]
fn test_many_targets() {
    let p = project("foo")
        .file("Cargo.toml", r#"
            [project]
            name = "foo"
            version = "0.1.0"
        "#)
        .file("src/bin/a.rs", r#"
            fn main() {}
            #[test] fn bin_a() {}
        "#)
        .file("src/bin/b.rs", r#"
            fn main() {}
            #[test] fn bin_b() {}
        "#)
        .file("src/bin/c.rs", r#"
            fn main() {}
            #[test] fn bin_c() { panic!(); }
        "#)
        .file("examples/a.rs", r#"
            fn main() {}
            #[test] fn example_a() {}
        "#)
        .file("examples/b.rs", r#"
            fn main() {}
            #[test] fn example_b() {}
        "#)
        .file("examples/c.rs", r#"
            #[test] fn example_c() { panic!(); }
        "#)
        .file("tests/a.rs", r#"
            #[test] fn test_a() {}
        "#)
        .file("tests/b.rs", r#"
            #[test] fn test_b() {}
        "#)
        .file("tests/c.rs", r#"
            does not compile
        "#);

    assert_that(p.cargo_process("test").arg("--verbose")
                    .arg("--bin").arg("a").arg("--bin").arg("b")
                    .arg("--example").arg("a").arg("--example").arg("b")
                    .arg("--test").arg("a").arg("--test").arg("b"),
                execs()
                    .with_status(0)
                    .with_stdout_contains("test bin_a ... ok")
                    .with_stdout_contains("test bin_b ... ok")
                    .with_stdout_contains("test test_a ... ok")
                    .with_stdout_contains("test test_b ... ok")
                    .with_stderr_contains("[RUNNING] `rustc --crate-name a examples[/]a.rs [..]`")
                    .with_stderr_contains("[RUNNING] `rustc --crate-name b examples[/]b.rs [..]`"))
}

#[test]
fn doctest_and_registry() {
    let p = project("workspace")
        .file("Cargo.toml", r#"
            [project]
            name = "a"
            version = "0.1.0"

            [dependencies]
            b = { path = "b" }
            c = { path = "c" }

            [workspace]
        "#)
        .file("src/lib.rs", "")
        .file("b/Cargo.toml", r#"
            [project]
            name = "b"
            version = "0.1.0"
        "#)
        .file("b/src/lib.rs", "
            /// ```
            /// b::foo();
            /// ```
            pub fn foo() {}
        ")
        .file("c/Cargo.toml", r#"
            [project]
            name = "c"
            version = "0.1.0"

            [dependencies]
            b = "0.1"
        "#)
        .file("c/src/lib.rs", "");

    Package::new("b", "0.1.0").publish();

    assert_that(p.cargo_process("test").arg("--all").arg("-v"),
                execs().with_status(0));
}

#[test]
fn cargo_test_env() {
    let src = format!(r#"
        #![crate_type = "rlib"]

        #[test]
        fn env_test() {{
            use std::env;
            println!("{{}}", env::var("{}").unwrap());
        }}
        "#, cargo::CARGO_ENV);

    let p = project("env_test")
        .file("Cargo.toml", &basic_lib_manifest("env_test"))
        .file("src/lib.rs", &src);

    let mut pr = p.cargo_process("test");
    let cargo = cargo_exe().canonicalize().unwrap();
    assert_that(pr.args(&["--lib", "--", "--nocapture"]),
                execs().with_status(0)
                       .with_stdout_contains(format!("\
{}
test env_test ... ok
", cargo.to_str().unwrap())));
}

#[test]
fn test_order() {
   let p = project("foo")
        .file("Cargo.toml", r#"
            [project]
            name = "foo"
            version = "0.1.0"
        "#)
        .file("src/lib.rs", r#"
            #[test] fn test_lib() {}
        "#)
        .file("tests/a.rs", r#"
            #[test] fn test_a() {}
        "#)
        .file("tests/z.rs", r#"
            #[test] fn test_z() {}
        "#);

        assert_that(p.cargo_process("test").arg("--all"),
            execs().with_status(0)
                   .with_stdout_contains("
running 1 test
test test_lib ... ok

test result: ok. [..]


running 1 test
test test_a ... ok

test result: ok. [..]


running 1 test
test test_z ... ok

test result: ok. [..]
"));

}

#[test]
fn cyclic_dev() {
   let p = project("foo")
        .file("Cargo.toml", r#"
            [project]
            name = "foo"
            version = "0.1.0"

            [dev-dependencies]
            foo = { path = "." }
        "#)
        .file("src/lib.rs", r#"
            #[test] fn test_lib() {}
        "#)
        .file("tests/foo.rs", r#"
            extern crate foo;
        "#);

    assert_that(p.cargo_process("test").arg("--all"),
                execs().with_status(0));
}

#[test]
fn publish_a_crate_without_tests() {
    Package::new("testless", "0.1.0")
        .file("Cargo.toml", r#"
            [project]
            name = "testless"
            version = "0.1.0"
            exclude = ["tests/*"]

            [[test]]
            name = "a_test"
        "#)
        .file("src/lib.rs", "")

        // In real life, the package will have a test,
        // which would be excluded from .crate file by the
        // `exclude` field. Our test harness does not honor
        // exclude though, so let's just not add the file!
        // .file("tests/a_test.rs", "")

        .publish();

    let p = project("foo")
        .file("Cargo.toml", r#"
            [project]
            name = "foo"
            version = "0.1.0"

            [dependencies]
            testless = "0.1.0"
        "#)
        .file("src/lib.rs", "");
    p.build();

    assert_that(p.cargo("test"), execs().with_status(0));
    assert_that(p.cargo("test").arg("--package").arg("testless"),
                execs().with_status(0));
}<|MERGE_RESOLUTION|>--- conflicted
+++ resolved
@@ -219,11 +219,7 @@
                        .with_stdout_contains("[..]`(left == right)`[..]")
                        .with_stdout_contains("[..]left: `\"hello\"`,[..]")
                        .with_stdout_contains("[..]right: `\"nope\"`[..]")
-<<<<<<< HEAD
-                       .with_stdout_contains("[..]src[/]foo.rs:12[..]")
-=======
                        .with_stdout_contains("[..]src[/]main.rs:12[..]")
->>>>>>> 6084a2ba
                        .with_stdout_contains("\
 failures:
     test_hello
