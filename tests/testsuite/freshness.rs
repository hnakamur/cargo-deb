--- conflicted
+++ resolved
@@ -1151,50 +1151,9 @@
 
     assert_that(p.cargo("build"), execs());
     assert_that(
-<<<<<<< HEAD
-        p.cargo("build -p bar"),
-        execs().with_status(0).with_stderr("[FINISHED] [..]\n"),
-    );
-}
-
-#[test]
-fn reuse_workspace_lib() {
-    let p = project("p")
-        .file(
-            "Cargo.toml",
-            r#"
-                [package]
-                name = "foo"
-                version = "0.1.1"
-
-                [workspace]
-
-                [dependencies]
-                bar = { path = 'bar' }
-            "#,
-        )
-        .file("src/lib.rs", "")
-        .file(
-            "bar/Cargo.toml",
-            r#"
-                [package]
-                name = "bar"
-                version = "0.1.1"
-            "#,
-        )
-        .file("bar/src/lib.rs", "")
-        .build();
-
-    assert_that(p.cargo("build"), execs().with_status(0));
-    assert_that(
-        p.cargo("test -p bar -v --no-run"),
-        execs().with_status(0).with_stderr("\
-[COMPILING] bar v0.1.1 ([..])
-=======
         p.cargo("test -p baz -v --no-run"),
         execs().with_stderr("\
 [COMPILING] baz v0.1.1 ([..])
->>>>>>> 524a578d
 [RUNNING] `rustc[..] --test [..]`
 [FINISHED] [..]
 "));
