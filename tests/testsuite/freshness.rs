--- conflicted
+++ resolved
@@ -4,10 +4,7 @@
 use cargotest::sleep_ms;
 use cargotest::support::paths::CargoPathExt;
 use cargotest::support::registry::Package;
-<<<<<<< HEAD
-=======
 use cargotest::support::{execs, path2url, project};
->>>>>>> 1e95190e
 use hamcrest::{assert_that, existing_file};
 
 #[test]
@@ -1132,8 +1129,6 @@
         p.cargo("build"),
         execs().with_status(0).with_stderr("[FINISHED] [..]"),
     );
-<<<<<<< HEAD
-=======
 }
 
 #[test]
@@ -1247,5 +1242,4 @@
         p.cargo("build -p bar"),
         execs().with_status(0).with_stderr("[FINISHED] [..]\n"),
     );
->>>>>>> 1e95190e
 }