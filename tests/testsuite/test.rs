--- conflicted
+++ resolved
@@ -3483,11 +3483,7 @@
 
 #[test]
 fn test_build_script_links() {
-<<<<<<< HEAD
-    let p = project("foo")
-=======
-    let p = project()
->>>>>>> 524a578d
+    let p = project()
         .file(
             "Cargo.toml",
             r#"
@@ -3506,10 +3502,6 @@
 
     assert_that(
         p.cargo("test --no-run"),
-<<<<<<< HEAD
-        execs().with_status(0),
-    );
-=======
         execs(),
     );
 }
@@ -3554,5 +3546,4 @@
 [RUNNING] target/debug/deps/foo-[..]",
         ),
     )
->>>>>>> 524a578d
 }