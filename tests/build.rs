--- conflicted
+++ resolved
@@ -2606,16 +2606,12 @@
     {
         "reason":"compiler-message",
         "package_id":"bar 0.5.0 ([..])",
-<<<<<<< HEAD
-        "target":{"kind":["lib"],"name":"bar","src_path":"[..]lib.rs"},
-=======
         "target":{
             "kind":["lib"],
             "crate_types":["lib"],
             "name":"bar",
             "src_path":"[..]lib.rs"
         },
->>>>>>> a60d185c
         "message":"{...}"
     }
 
@@ -2643,10 +2639,6 @@
     {
         "reason":"compiler-message",
         "package_id":"foo 0.5.0 ([..])",
-<<<<<<< HEAD
-        "target":{"kind":["bin"],"name":"foo","src_path":"[..]main.rs"},
-        "message":"{...}"
-=======
         "target":{
             "kind":["bin"],
             "crate_types":["bin"],
@@ -2702,7 +2694,6 @@
         },
         "filenames":["[..].rlib"],
         "fresh": true
->>>>>>> a60d185c
     }
 
     {
@@ -2753,16 +2744,12 @@
     {
         "reason":"compiler-message",
         "package_id":"foo 0.5.0 ([..])",
-<<<<<<< HEAD
-        "target":{"kind":["bin"],"name":"foo","src_path":"[..]"},
-=======
         "target":{
             "kind":["bin"],
             "crate_types":["bin"],
             "name":"foo",
             "src_path":"[..]"
         },
->>>>>>> a60d185c
         "message":"{...}"
     }
 
