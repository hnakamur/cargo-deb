--- conflicted
+++ resolved
@@ -79,15 +79,9 @@
 
 #[test]
 fn frozen_flag_preserves_old_lockfile() {
-<<<<<<< HEAD
-    Package::new("foo", "0.1.0").publish();
-
-    let old_lockfile =
-=======
     let cksum = Package::new("foo", "0.1.0").publish();
 
     let old_lockfile = format!(
->>>>>>> 45043115
         r#"[root]
 name = "zzz"
 version = "0.0.1"
@@ -101,15 +95,10 @@
 source = "registry+https://github.com/rust-lang/crates.io-index"
 
 [metadata]
-<<<<<<< HEAD
-"checksum foo 0.1.0 (registry+https://github.com/rust-lang/crates.io-index)" = "f9e0a16bdf5c05435698fa27192d89e331b22a26a972c34984f560662544453b"
-"#;
-=======
 "checksum foo 0.1.0 (registry+https://github.com/rust-lang/crates.io-index)" = "{}"
 "#,
     cksum,
     );
->>>>>>> 45043115
 
     let p = project("bar")
         .file("Cargo.toml", r#"
@@ -122,11 +111,7 @@
             foo = "0.1.0"
         "#)
         .file("src/lib.rs", "")
-<<<<<<< HEAD
-        .file("Cargo.lock", old_lockfile)
-=======
         .file("Cargo.lock", &old_lockfile)
->>>>>>> 45043115
         .build();
 
     assert_that(p.cargo("build").arg("--locked"),
