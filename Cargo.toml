--- conflicted
+++ resolved
@@ -22,12 +22,8 @@
 crates-io = { path = "src/crates-io", version = "0.20" }
 crossbeam-utils = "0.5"
 crypto-hash = "0.3.1"
-<<<<<<< HEAD
-curl = "0.4.13"
-=======
 curl = { version = "0.4.17", features = ['http2'] }
 curl-sys = "0.4.12"
->>>>>>> 339d9f9c
 env_logger = "0.5.11"
 failure = "0.1.2"
 filetime = "0.2"
