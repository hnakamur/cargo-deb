[package]
name = "cargo"
version = "0.33.0"
authors = ["Yehuda Katz <wycats@gmail.com>",
           "Carl Lerche <me@carllerche.com>",
           "Alex Crichton <alex@alexcrichton.com>"]
license = "MIT OR Apache-2.0"
homepage = "https://crates.io"
repository = "https://github.com/rust-lang/cargo"
documentation = "https://docs.rs/cargo"
description = """
Cargo, a package manager for Rust.
"""

[lib]
name = "cargo"
path = "src/cargo/lib.rs"

[dependencies]
atty = "0.2"
bytesize = "1.0"
crates-io = { path = "src/crates-io", version = "0.21" }
crossbeam-utils = "0.6"
crypto-hash = "0.3.1"
<<<<<<< HEAD
curl = { version = "0.4.17", features = ['http2'] }
curl-sys = "0.4.12"
env_logger = "0.5.11"
=======
curl = { version = "0.4.19", features = ['http2'] }
curl-sys = "0.4.15"
env_logger = "0.6.0"
pretty_env_logger = { version = "0.2", optional = true }
>>>>>>> 8610973a
failure = "0.1.2"
filetime = "0.2"
flate2 = { version = "1.0.3", features = ['zlib'] }
fs2 = "0.4"
git2 = "0.7.5"
git2-curl = "0.8.1"
glob = "0.2.11"
hex = "0.3"
home = "0.3"
ignore = "0.4"
lazy_static = "1.0.0"
jobserver = "0.1.11"
lazycell = "1.2.0"
libc = "0.2"
log = "0.4"
libgit2-sys = "0.7.9"
num_cpus = "1.0"
opener = "0.3.0"
rustfix = "0.4.2"
same-file = "1"
semver = { version = "0.9.0", features = ["serde"] }
serde = "1.0"
serde_derive = "1.0"
serde_ignored = "0.0.4"
serde_json = { version = "1.0.30", features = ["raw_value"] }
shell-escape = "0.1.4"
tar = { version = "0.4.18", default-features = false }
tempfile = "3.0"
termcolor = "1.0"
toml = "0.4.2"
url = "1.1"
clap = "2.31.2"
unicode-width = "0.1.5"
openssl = { version = '0.10.11', optional = true }
im-rc = "12.1.0"

# A noop dependency that changes in the Rust repository, it's a bit of a hack.
# See the `src/tools/rustc-workspace-hack/README.md` file in `rust-lang/rust`
# for more information.
rustc-workspace-hack = "1.0.0"

[target.'cfg(target_os = "macos")'.dependencies]
core-foundation = { version = "0.6.0", features = ["mac_os_10_7_support"] }

[target.'cfg(windows)'.dependencies]
miow = "0.3.1"
fwdansi = "1"

[target.'cfg(windows)'.dependencies.winapi]
version = "0.3"
features = [
  "basetsd",
  "handleapi",
  "jobapi",
  "jobapi2",
  "memoryapi",
  "minwindef",
  "ntdef",
  "ntstatus",
  "processenv",
  "processthreadsapi",
  "psapi",
  "synchapi",
  "winerror",
  "winbase",
  "wincon",
  "winnt",
]

[dev-dependencies]
bufstream = "0.1"
proptest = "0.8.7"

[[bin]]
name = "cargo"
test = false
doc = false

[features]
vendored-openssl = ['openssl/vendored']
pretty-env-logger = ['pretty_env_logger']<|MERGE_RESOLUTION|>--- conflicted
+++ resolved
@@ -22,16 +22,10 @@
 crates-io = { path = "src/crates-io", version = "0.21" }
 crossbeam-utils = "0.6"
 crypto-hash = "0.3.1"
-<<<<<<< HEAD
-curl = { version = "0.4.17", features = ['http2'] }
-curl-sys = "0.4.12"
-env_logger = "0.5.11"
-=======
 curl = { version = "0.4.19", features = ['http2'] }
 curl-sys = "0.4.15"
 env_logger = "0.6.0"
 pretty_env_logger = { version = "0.2", optional = true }
->>>>>>> 8610973a
 failure = "0.1.2"
 filetime = "0.2"
 flate2 = { version = "1.0.3", features = ['zlib'] }
